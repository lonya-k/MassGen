--- conflicted
+++ resolved
@@ -48,12 +48,8 @@
 ```
 # Paste the output of running pre-commit on your changed files:
 # uv run pre-commit install
-<<<<<<< HEAD
-# git diff --name-only HEAD~1 | xargs uv run pre-commit run --files
-=======
 # git diff --name-only HEAD~1 | xargs uv run pre-commit run --files # for last commit
 # git diff --name-only origin/<base branch>...HEAD | xargs uv run pre-commit run --files # for all commits in PR
->>>>>>> 7c4fc95c
 # git add --all # if any fixes were applied
 # git commit -m "chore: apply pre-commit fixes"
 # git push origin <branch-name>
