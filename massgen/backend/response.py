--- conflicted
+++ resolved
@@ -242,6 +242,20 @@
             # Execute only MCP function calls
             mcp_functions_executed = False
             updated_messages = current_messages.copy()
+            
+            # Check if planning mode is enabled - block MCP tool execution during planning
+            if self.is_planning_mode_enabled():
+                logger.info("[MCP] Planning mode enabled - blocking all MCP tool execution")
+                yield StreamChunk(
+                    type="mcp_status",
+                    status="planning_mode_blocked",
+                    content="🚫 [MCP] Planning mode active - MCP tools blocked during coordination",
+                    source="planning_mode"
+                )
+                # Skip all MCP tool execution but still continue with workflow
+                yield StreamChunk(type="done")
+                return
+            
             # Ensure every captured function call gets a result to prevent hanging
             processed_call_ids = set()
 
@@ -1163,441 +1177,6 @@
         # Return legacy StreamChunk for backward compatibility
         return StreamChunk(type="content", content="")
 
-<<<<<<< HEAD
-    async def _stream_mcp_recursive(
-        self,
-        current_messages: List[Dict[str, Any]],
-        tools: List[Dict[str, Any]], 
-        client,
-        **kwargs
-    ) -> AsyncGenerator[StreamChunk, None]:
-        """Recursively stream MCP responses, executing function calls as needed."""
-        
-        # Build API params for this iteration
-        all_params = {**self.config, **kwargs}
-        api_params = await self._build_response_api_params(current_messages, tools, all_params)
-
-        agent_id = kwargs['agent_id']
-        # Start streaming
-        stream = await client.responses.create(**api_params)
-
-        # Track function calls in this iteration
-        captured_function_calls = []
-        current_function_call = None
-        response_completed = False
-
-        async for chunk in stream:
-            if hasattr(chunk, "type"):
-                # Detect function call start
-                if (chunk.type == "response.output_item.added" and
-                    hasattr(chunk, "item") and chunk.item and
-                    getattr(chunk.item, "type", None) == "function_call"):
-
-                    current_function_call = {
-                        "call_id": getattr(chunk.item, "call_id", ""),
-                        "name": getattr(chunk.item, "name", ""),
-                        "arguments": ""
-                    }
-                    logger.info(f"Function call detected: {current_function_call['name']}")
-
-                # Accumulate function arguments
-                elif (chunk.type == "response.function_call_arguments.delta" and
-                      current_function_call is not None):
-                    delta = getattr(chunk, "delta", "")
-                    current_function_call["arguments"] += delta
-
-                # Function call completed
-                elif (chunk.type == "response.output_item.done" and
-                      current_function_call is not None):
-                    captured_function_calls.append(current_function_call)
-                    current_function_call = None
-
-                # Handle regular content and other events
-                elif chunk.type == "response.output_text.delta":
-                    delta = getattr(chunk, "delta", "")
-                    yield StreamChunk(type="content", content=delta)
-
-                # Handle other streaming events (reasoning, provider tools, etc.)
-                else:
-                    result = self._process_stream_chunk(chunk, agent_id)
-                    yield result
-
-                # Response completed
-                if chunk.type == "response.completed":
-                    response_completed = True
-                    if captured_function_calls:
-                        # Execute captured function calls and recurse
-                        break  # Exit chunk loop to execute functions
-                    else:
-                        # No function calls, we're done (base case)
-                        yield StreamChunk(type="done")
-                        return
-
-        # Execute any captured function calls
-        if captured_function_calls and response_completed:
-            # Check if any of the function calls are NOT MCP functions
-            non_mcp_functions = [call for call in captured_function_calls if call["name"] not in self.functions]
-
-            if non_mcp_functions:
-                logger.info(f"Non-MCP function calls detected: {[call['name'] for call in non_mcp_functions]}. Ending MCP processing.")
-                yield StreamChunk(type="done")
-                return
-
-            # Check circuit breaker status before executing MCP functions
-            if self._circuit_breakers_enabled and self._mcp_tools_circuit_breaker:
-                # Get current mcp_tools servers using utility functions
-                normalized_servers = MCPSetupManager.normalize_mcp_servers(self.mcp_servers)
-                mcp_tools_servers = MCPSetupManager.separate_stdio_streamable_servers(normalized_servers)
-                
-                filtered_servers = MCPCircuitBreakerManager.apply_circuit_breaker_filtering(
-                    mcp_tools_servers, self._mcp_tools_circuit_breaker
-                )
-                if not filtered_servers:
-                    logger.warning("All MCP servers blocked by circuit breaker")
-                    yield StreamChunk(
-                        type="mcp_status",
-                        status="mcp_blocked",
-                        content="⚠️ [MCP] All servers blocked by circuit breaker",
-                        source="circuit_breaker"
-                    )
-                    yield StreamChunk(type="done")
-                    return
-
-            # Execute only MCP function calls
-            mcp_functions_executed = False
-            updated_messages = current_messages.copy()
-            
-            # Check if planning mode is enabled - block MCP tool execution during planning
-            if self.is_planning_mode_enabled():
-                logger.info("[MCP] Planning mode enabled - blocking all MCP tool execution")
-                yield StreamChunk(
-                    type="mcp_status",
-                    status="planning_mode_blocked",
-                    content="🚫 [MCP] Planning mode active - MCP tools blocked during coordination",
-                    source="planning_mode"
-                )
-                # Skip all MCP tool execution but still continue with workflow
-                yield StreamChunk(type="done")
-                return
-            
-            for call in captured_function_calls:
-                function_name = call["name"]
-                if function_name in self.functions:
-                    # Yield MCP tool call status
-                    yield StreamChunk(
-                        type="mcp_status", 
-                        status="mcp_tool_called",
-                        content=f"🔧 [MCP Tool] Calling {function_name}...",
-                        source=f"mcp_{function_name}"
-                    )
-                    
-                    try:
-                        # Execute MCP function with retry and exponential backoff
-                        result, result_obj = await self._execute_mcp_function_with_retry(
-                            function_name, call["arguments"]
-                        )
-                        
-                        # Check if function failed after all retries
-                        if isinstance(result, str) and result.startswith("Error:"):
-                            # Log failure and skip to next function
-                            logger.warning(f"MCP function {function_name} failed after retries: {result}")
-                            continue
-                            
-                    except Exception as e:
-                        # Only catch unexpected non-MCP system errors
-                        logger.error(f"Unexpected error in MCP function execution: {e}")
-                        continue
-
-                    # Add function call to messages and yield as StreamChunk
-                    function_call_msg = {
-                        "type": "function_call",
-                        "call_id": call["call_id"],
-                        "name": function_name,
-                        "arguments": call["arguments"]
-                    }
-                    updated_messages.append(function_call_msg)
-                    yield StreamChunk(
-                        type="mcp_status",
-                        status="function_call",
-                        content=f"Arguments for Calling {function_name}: {call['arguments']}",
-                        source=f"mcp_{function_name}"
-                    )
-                    
-                    # Add function output to messages and yield as StreamChunk
-                    function_output_msg = {
-                        "type": "function_call_output",
-                        "call_id": call["call_id"],
-                        "output": str(result)
-                    }
-                    updated_messages.append(function_output_msg)
-                    yield StreamChunk(
-                        type="mcp_status",
-                        status="function_call_output",
-                        content=f"Results for Calling {function_name}: {str(result_obj.content[0].text)}",
-                        source=f"mcp_{function_name}"
-                    )
-
-                    logger.info(f"Executed MCP function {function_name} (stdio/streamable-http)")
-                    
-                    # Yield MCP tool response status
-                    yield StreamChunk(
-                        type="mcp_status",
-                        status="mcp_tool_response", 
-                        content=f"✅ [MCP Tool] {function_name} completed",
-                        source=f"mcp_{function_name}"
-                    )
-                    
-                    mcp_functions_executed = True
-
-            # Trim history after function executions to bound memory usage
-            if mcp_functions_executed:
-                updated_messages = MCPMessageManager.trim_message_history(updated_messages, self._max_mcp_message_history)
-                
-                # Recursive call with updated messages
-                async for chunk in self._stream_mcp_recursive(updated_messages, tools, client, **kwargs):
-                    yield chunk
-            else:
-                # No MCP functions were executed, we're done
-                yield StreamChunk(type="done")
-                return
-                
-        elif response_completed:
-            # Response completed with no function calls - we're done (base case)
-            yield StreamChunk(
-                type="mcp_status", 
-                status="mcp_session_complete",
-                content="✅ [MCP] Session completed",
-                source="mcp_session"
-            )
-            yield StreamChunk(type="done")
-            return
-
-    async def stream_with_tools(
-        self, messages: List[Dict[str, Any]], tools: List[Dict[str, Any]], **kwargs
-    ) -> AsyncGenerator[StreamChunk, None]:
-        """Stream response using OpenAI Response API with unified MCP/non-MCP processing."""
-        
-        agent_id = kwargs.get('agent_id', None)
-        
-        log_backend_activity(
-            self.get_provider_name(),
-            "Starting stream_with_tools",
-            {"num_messages": len(messages), "num_tools": len(tools) if tools else 0},
-            agent_id=agent_id
-        )
-        
-        # Catch setup errors by wrapping the context manager itself
-        try:
-            # Use async context manager for proper MCP resource management
-            async with self:
-                import openai
-
-                client = openai.AsyncOpenAI(api_key=self.api_key)
-
-                try:
-                    # Determine if MCP processing is needed
-                    use_mcp = bool(self.functions)
-
-                    # If MCP is configured but unavailable, inform the user and fall back
-                    if self.mcp_servers and not use_mcp:
-                        yield StreamChunk(
-                            type="mcp_status",
-                            status="mcp_unavailable",
-                            content="⚠️ [MCP] Setup failed or no tools available; continuing without MCP",
-                            source="mcp_setup"
-                        )
-
-                    # Yield MCP connection status if MCP tools are available
-                    if use_mcp and self.mcp_servers:
-                        # Count only stdio/streamable-http servers for display
-                        normalized_servers = MCPSetupManager.normalize_mcp_servers(self.mcp_servers)
-                        mcp_tools_servers = MCPSetupManager.separate_stdio_streamable_servers(normalized_servers)
-                        if mcp_tools_servers:
-                            yield StreamChunk(
-                                type="mcp_status",
-                                status="mcp_connected", 
-                                content=f"✅ [MCP] Connected to {len(mcp_tools_servers)} servers",
-                                source="mcp_setup"
-                            )
-
-                    if use_mcp:
-                        # MCP MODE: Recursive function call detection and execution
-                        logger.info("Using recursive MCP execution mode")
-                        
-                        current_messages = MCPMessageManager.trim_message_history(messages.copy(), 200)
-
-                        # Yield MCP session initiation status
-                        yield StreamChunk(
-                            type="mcp_status",
-                            status="mcp_tools_initiated",
-                            content=f"🔧 [MCP] {len(self.functions)} tools available",
-                            source="mcp_session"
-                        )
-
-                        # Start recursive MCP streaming
-                        async for chunk in self._stream_mcp_recursive(current_messages, tools, client, **kwargs):
-                            yield chunk
-
-                    else:
-                        # NON-MCP MODE: Simple passthrough streaming
-                        logger.info("Using no-MCP mode")
-                        
-                        all_params = {**self.config, **kwargs}
-                        api_params = await self._build_response_api_params(messages, tools, all_params)
-
-                        stream = await client.responses.create(**api_params)
-
-                        async for chunk in stream:
-                            yield self._process_stream_chunk(chunk, agent_id)
-
-                except Exception as e:
-                    # Enhanced error handling for MCP-related errors during streaming
-                    if isinstance(e, (MCPConnectionError, MCPTimeoutError, MCPServerError, MCPError)):
-                        # Record failure for circuit breaker
-                        if self._circuit_breakers_enabled and self._mcp_tools_circuit_breaker:
-                            try:
-                                # Get current mcp_tools servers for circuit breaker failure recording
-                                normalized_servers = MCPSetupManager.normalize_mcp_servers(self.mcp_servers)
-                                mcp_tools_servers = MCPSetupManager.separate_stdio_streamable_servers(normalized_servers)
-                                
-                                await MCPCircuitBreakerManager.record_failure(
-                                    mcp_tools_servers, self._mcp_tools_circuit_breaker, str(e),
-                                    backend_name=self.backend_name, agent_id=agent_id
-                                )
-                            except Exception as cb_error:
-                                logger.warning(f"Failed to record circuit breaker failure: {cb_error}")
-
-                        # Use local error handling function
-                        all_params = {**self.config, **kwargs}
-                        api_params = await self._build_response_api_params(messages, tools, all_params)
-                        
-                        # Get provider tools for fallback
-                        provider_tools = []
-                        enable_web_search = all_params.get("enable_web_search", False)
-                        enable_code_interpreter = all_params.get("enable_code_interpreter", False)
-                        if enable_web_search:
-                            provider_tools.append({"type": "web_search"})
-                        if enable_code_interpreter:
-                            provider_tools.append({"type": "code_interpreter", "container": {"type": "auto"}})
-                        
-                        # Use inline fallback logic instead of deleted stream_without_mcp method
-                        async def fallback_stream(params):
-                            stream = await client.responses.create(**params)
-                            async for chunk in stream:
-                                yield self._process_stream_chunk(chunk, agent_id)
-                        
-                        async for chunk in self._handle_mcp_error_and_fallback(
-                            e, api_params, provider_tools, fallback_stream
-                        ):
-                            yield chunk
-                    else:
-                        logger.error(f"Streaming error: {e}")
-                        yield StreamChunk(type="error", error=str(e))
-                
-                finally:
-                    # Ensure the underlying HTTP client is properly closed to avoid event loop issues
-                    try:
-                        if hasattr(client, 'aclose'):
-                            await client.aclose()
-                    except Exception:
-                        # Suppress cleanup errors so we don't mask primary exceptions
-                        pass
-        except Exception as e:
-            # Handle exceptions that occur during MCP setup (__aenter__) or teardown
-            # Provide a clear user-facing message and fall back to non-MCP streaming
-            try:
-                import openai
-                client = openai.AsyncOpenAI(api_key=self.api_key)
-
-                all_params = {**self.config, **kwargs}
-                api_params = await self._build_response_api_params(messages, tools, all_params)
-
-                # Get provider tools for fallback
-                provider_tools = []
-                enable_web_search = all_params.get("enable_web_search", False)
-                enable_code_interpreter = all_params.get("enable_code_interpreter", False)
-                if enable_web_search:
-                    provider_tools.append({"type": "web_search"})
-                if enable_code_interpreter:
-                    provider_tools.append({"type": "code_interpreter", "container": {"type": "auto"}})
-
-                # Fallback stream that bypasses MCP entirely
-                async def fallback_stream(params):
-                    stream = await client.responses.create(**params)
-                    async for chunk in stream:
-                        yield self._process_stream_chunk(chunk, agent_id)
-
-                if isinstance(e, (MCPConnectionError, MCPTimeoutError, MCPServerError, MCPError)):
-                    async for chunk in self._handle_mcp_error_and_fallback(
-                        e, api_params, provider_tools, fallback_stream
-                    ):
-                        yield chunk
-                else:
-                    # Generic setup error: still notify if MCP was configured
-                    if self.mcp_servers:
-                        yield StreamChunk(
-                            type="mcp_status",
-                            status="mcp_unavailable",
-                            content=f"⚠️ [MCP] Setup failed; continuing without MCP ({e})",
-                            source="mcp_setup"
-                        )
-
-                    # Proceed with non-MCP streaming
-                    stream = await client.responses.create(**api_params)
-                    async for chunk in stream:
-                        yield self._process_stream_chunk(chunk, agent_id)
-            except Exception as inner_e:
-                logger.error(f"Streaming error during MCP setup fallback: {inner_e}")
-                yield StreamChunk(type="error", error=str(inner_e))
-            finally:
-                try:
-                    if 'client' in locals() and hasattr(client, 'aclose'):
-                        await client.aclose()
-                except Exception:
-                    pass
-
-    def get_provider_name(self) -> str:
-        """Get the provider name."""
-        return "OpenAI"
-    
-    def get_filesystem_support(self) -> FilesystemSupport:
-        """OpenAI supports filesystem through MCP servers."""
-        return FilesystemSupport.MCP
-
-    def get_supported_builtin_tools(self) -> List[str]:
-        """Get list of builtin tools supported by OpenAI."""
-        return ["web_search", "code_interpreter"]
-
-    def extract_tool_name(self, tool_call: Dict[str, Any]) -> str:
-        """Extract tool name from OpenAI format (handles both Chat Completions and Responses API)."""
-        # Check if it's Chat Completions format
-        if "function" in tool_call:
-            return tool_call.get("function", {}).get("name", "unknown")
-        # Otherwise assume Responses API format
-        return tool_call.get("name", "unknown")
-
-    def extract_tool_arguments(self, tool_call: Dict[str, Any]) -> Dict[str, Any]:
-        """Extract tool arguments from OpenAI format (handles both Chat Completions and Responses API)."""
-        # Check if it's Chat Completions format
-        if "function" in tool_call:
-            return tool_call.get("function", {}).get("arguments", {})
-        # Otherwise assume Responses API format
-        arguments = tool_call.get("arguments", {})
-        if isinstance(arguments, str):
-            try:
-                import json
-
-                return json.loads(arguments)
-            except:
-                return {}
-        return arguments
-
-    def extract_tool_call_id(self, tool_call: Dict[str, Any]) -> str:
-        """Extract tool call ID from OpenAI format (handles both Chat Completions and Responses API)."""
-        return tool_call.get("call_id") or tool_call.get("id") or ""
-
-=======
->>>>>>> b77f6898
     def create_tool_result_message(
         self,
         tool_call: Dict[str, Any],
