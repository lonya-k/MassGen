"""
Message templates for MassGen framework following input_cases_reference.md
Implements proven binary decision framework that eliminates perfectionism loops.
"""
from typing import Dict, Any, Optional, List


class MessageTemplates:
    """Message templates implementing the proven MassGen approach."""
    
    def __init__(self, **template_overrides):
        """Initialize with optional template overrides."""
        self._template_overrides = template_overrides
    
    # =============================================================================
    # SYSTEM MESSAGE TEMPLATES
    # =============================================================================
    
    def evaluation_system_message(self) -> str:
        """Standard evaluation system message for all cases."""
        if "evaluation_system_message" in self._template_overrides:
            return str(self._template_overrides["evaluation_system_message"])
        
<<<<<<< HEAD
        from datetime import datetime
        now = datetime.now()
        current_time = now.strftime("%Y-%m-%d %H:%M:%S")

        base_prompt = f"""You are evaluating answers from multiple agents for final response to a message. 
=======
        import time
        return f"""You are evaluating answers from multiple agents for final response to a message. 
>>>>>>> 70bb8b99

For every aspect, claim, reasoning steps in the CURRENT ANSWERS, verify correctness, factual accuracy, and completeness using your expertise, reasoning, and available tools.

If the CURRENT ANSWERS fully address the ORIGINAL MESSAGE, use the `vote` tool to record your vote and skip the `new_answer` tool.

If the CURRENT ANSWERS are incomplete, incorrect, or not fully address the ORIGINAL MESSAGE, conduct any necessary reasoning or research. Then, use the `new_answer` tool to submit a new response.

Your new answer must be self-contained, process-complete, well-sourced, and compelling—ready to serve as the final reply.

**Important**: Be sure to actually call the `new_answer` tool to submit your new answer (use native tool call format).

**IMPORTANT**: The CURRENT TIME is **{current_time}**.
For ANY query that may involve current events, recent information, real-time data, or time-sensitive content (including but not limited to: news, stock prices, weather, recent developments, current status of anything), YOU MUST use the web search tool first before providing any answer. Do not rely on your training data for current information."""
        
        return base_prompt
    
        return f"""You are evaluating answers from multiple agents for final response to a message. Does the best CURRENT ANSWER address the ORIGINAL MESSAGE?

If YES, use the `vote` tool to record your vote and skip the `new_answer` tool.
Otherwise, do additional work first, then use the `new_answer` tool to record a better answer to the ORIGINAL MESSAGE. Make sure you actually call `vote` or `new_answer` (in tool call format).

*Note*: The CURRENT TIME is **{time.strftime("%Y-%m-%d %H:%M:%S")}**.
"""
    
    # =============================================================================
    # USER MESSAGE TEMPLATES
    # =============================================================================
    
    def format_original_message(self, task: str) -> str:
        """Format the original message section."""
        if "format_original_message" in self._template_overrides:
            override = self._template_overrides["format_original_message"]
            if callable(override):
                return override(task)
            return str(override).format(task=task)
        
        return f"<ORIGINAL MESSAGE> {task} <END OF ORIGINAL MESSAGE>"
    
    def format_conversation_history(self, conversation_history: List[Dict[str, str]]) -> str:
        """Format conversation history for agent context."""
        if "format_conversation_history" in self._template_overrides:
            override = self._template_overrides["format_conversation_history"]
            if callable(override):
                return override(conversation_history)
            return str(override)
        
        if not conversation_history:
            return ""
        
        lines = ["<CONVERSATION_HISTORY>"]
        for message in conversation_history:
            role = message.get("role", "unknown")
            content = message.get("content", "")
            if role == "user":
                lines.append(f"User: {content}")
            elif role == "assistant":
                lines.append(f"Assistant: {content}")
            elif role == "system":
                # Skip system messages in history display
                continue
        lines.append("<END OF CONVERSATION_HISTORY>")
        return "\n".join(lines)
    
    def system_message_with_context(self, conversation_history: Optional[List[Dict[str, str]]] = None) -> str:
        """Evaluation system message with conversation context awareness."""
        if "system_message_with_context" in self._template_overrides:
            override = self._template_overrides["system_message_with_context"]
            if callable(override):
                return override(conversation_history)
            return str(override)
        
        base_message = self.evaluation_system_message()
        
        if conversation_history and len(conversation_history) > 0:
            context_note = """
            
IMPORTANT: You are responding to the latest message in an ongoing conversation. Consider the full conversation context when evaluating answers and providing your response."""
            return base_message + context_note
        
        return base_message
    
    def format_current_answers_empty(self) -> str:
        """Format current answers section when no answers exist (Case 1)."""
        if "format_current_answers_empty" in self._template_overrides:
            return str(self._template_overrides["format_current_answers_empty"])
        
        return """<CURRENT ANSWERS from the agents>
(no answers available yet)
<END OF CURRENT ANSWERS>"""
    
    def format_current_answers_with_summaries(self, agent_summaries: Dict[str, str]) -> str:
        """Format current answers section with agent summaries (Case 2) using anonymous agent IDs."""
        if "format_current_answers_with_summaries" in self._template_overrides:
            override = self._template_overrides["format_current_answers_with_summaries"]
            if callable(override):
                return override(agent_summaries)
        
        lines = ["<CURRENT ANSWERS from the agents>"]
        
        # Create anonymous mapping: agent1, agent2, etc.
        agent_mapping = {}
        for i, agent_id in enumerate(sorted(agent_summaries.keys()), 1):
            agent_mapping[agent_id] = f"agent{i}"
        
        for agent_id, summary in agent_summaries.items():
            anon_id = agent_mapping[agent_id]
            lines.append(f"<{anon_id}> {summary} <end of {anon_id}>")
        
        lines.append("<END OF CURRENT ANSWERS>")
        return "\n".join(lines)
    
    def enforcement_message(self) -> str:
        """Enforcement message for Case 3 (non-workflow responses)."""
        if "enforcement_message" in self._template_overrides:
            return str(self._template_overrides["enforcement_message"])
        
        return "Finish your work above by making a tool call of `vote` or `new_answer`. Make sure you actually call the tool."
    
    def tool_error_message(self, error_msg: str) -> Dict[str, str]:
        """Create a tool role message for tool usage errors."""
        return {
            "role": "tool",
            "content": error_msg
        }
    
    def enforcement_user_message(self) -> Dict[str, str]:
        """Create a user role message for enforcement."""
        return {
            "role": "user", 
            "content": self.enforcement_message()
        }
    
    # =============================================================================
    # TOOL DEFINITIONS
    # =============================================================================
    
    def get_new_answer_tool(self) -> Dict[str, Any]:
        """Get new_answer tool definition."""
        if "new_answer_tool" in self._template_overrides:
            return self._template_overrides["new_answer_tool"]
        
        return {
            "type": "function",
            "function": {
                "name": "new_answer",
                "description": "Provide an improved answer to the ORIGINAL MESSAGE",
                "parameters": {
                    "type": "object",
                    "properties": {
                        "content": {"type": "string", "description": "Your improved answer. If any builtin tools like search or code execution were used, include how they are used here."}
                    },
                    "required": ["content"]
                }
            }
        }
    
    def get_vote_tool(self, valid_agent_ids: Optional[List[str]] = None) -> Dict[str, Any]:
        """Get vote tool definition with anonymous agent IDs."""
        if "vote_tool" in self._template_overrides:
            override = self._template_overrides["vote_tool"]
            if callable(override):
                return override(valid_agent_ids)
            return override
        
        tool_def = {
            "type": "function",
            "function": {
                "name": "vote",
                "description": "Vote for the best agent to present final answer",
                "parameters": {
                    "type": "object",
                    "properties": {
                        "agent_id": {"type": "string", "description": "Anonymous agent ID to vote for (e.g., 'agent1', 'agent2')"},
                        "reason": {"type": "string", "description": "Brief reason why this agent has the best answer"}
                    },
                    "required": ["agent_id", "reason"]
                }
            }
        }
        
        # Create anonymous mapping for enum constraint
        if valid_agent_ids:
            anon_agent_ids = [f"agent{i}" for i in range(1, len(valid_agent_ids) + 1)]
            tool_def["function"]["parameters"]["properties"]["agent_id"]["enum"] = anon_agent_ids
        
        return tool_def
    
    def get_standard_tools(self, valid_agent_ids: Optional[List[str]] = None) -> List[Dict[str, Any]]:
        """Get standard tools for MassGen framework."""
        return [
            self.get_new_answer_tool(),
            self.get_vote_tool(valid_agent_ids)
        ]
    
    def final_presentation_system_message(self, original_system_message: Optional[str] = None) -> str:
        """System message for final answer presentation by winning agent.
        
        Args:
            original_system_message: The agent's original system message to preserve
        """
        if "final_presentation_system_message" in self._template_overrides:
            return str(self._template_overrides["final_presentation_system_message"])
        
        presentation_instructions = """You have been selected as the winning answer in a coordination process. Your task is to present a polished, comprehensive final answer that incorporates the best insights from all participants.

Consider:
1. Your original response and how it can be refined
2. Valuable insights from other agents' answers that should be incorporated  
3. Feedback received through the voting process
4. Ensuring clarity, completeness, and comprehensiveness for the final audience

Present your final coordinated answer in the most helpful and complete way possible."""
        
        # Combine with original system message if provided
        if original_system_message:
            return f"""{original_system_message}

COORDINATION CONTEXT:
{presentation_instructions}"""
        else:
            return presentation_instructions

    # =============================================================================
    # COMPLETE MESSAGE BUILDERS
    # =============================================================================
    
    def build_case1_user_message(self, task: str) -> str:
        """Build Case 1 user message (no summaries exist)."""
        return f"""{self.format_original_message(task)}

{self.format_current_answers_empty()}"""
    
    def build_case2_user_message(self, task: str, agent_summaries: Dict[str, str]) -> str:
        """Build Case 2 user message (summaries exist)."""
        return f"""{self.format_original_message(task)}

{self.format_current_answers_with_summaries(agent_summaries)}"""
    
    def build_evaluation_message(self, task: str, agent_answers: Optional[Dict[str, str]] = None) -> str:
        """Build evaluation user message for any case."""
        if agent_answers:
            return self.build_case2_user_message(task, agent_answers)
        else:
            return self.build_case1_user_message(task)
    
    def build_coordination_context(self, current_task: str, 
                                  conversation_history: Optional[List[Dict[str, str]]] = None,
                                  agent_answers: Optional[Dict[str, str]] = None) -> str:
        """Build coordination context including conversation history and current state."""
        if "build_coordination_context" in self._template_overrides:
            override = self._template_overrides["build_coordination_context"]
            if callable(override):
                return override(current_task, conversation_history, agent_answers)
            return str(override)
        
        context_parts = []
        
        # Add conversation history if present
        if conversation_history and len(conversation_history) > 0:
            history_formatted = self.format_conversation_history(conversation_history)
            if history_formatted:
                context_parts.append(history_formatted)
                context_parts.append("")  # Empty line for spacing
        
        # Add current task
        context_parts.append(self.format_original_message(current_task))
        context_parts.append("")  # Empty line for spacing
        
        # Add agent answers
        if agent_answers:
            context_parts.append(self.format_current_answers_with_summaries(agent_answers))
        else:
            context_parts.append(self.format_current_answers_empty())
        
        return "\n".join(context_parts)
    
    # =============================================================================
    # CONVERSATION BUILDERS
    # =============================================================================
    
    def build_initial_conversation(self, task: str, agent_summaries: Optional[Dict[str, str]] = None, 
                                 valid_agent_ids: Optional[List[str]] = None) -> Dict[str, Any]:
        """Build complete initial conversation for MassGen evaluation."""
        return {
            "system_message": self.evaluation_system_message(),
            "user_message": self.build_evaluation_message(task, agent_summaries),
            "tools": self.get_standard_tools(valid_agent_ids)
        }
    
    def build_conversation_with_context(self, current_task: str,
                                       conversation_history: Optional[List[Dict[str, str]]] = None,
                                       agent_summaries: Optional[Dict[str, str]] = None,
                                       valid_agent_ids: Optional[List[str]] = None) -> Dict[str, Any]:
        """Build complete conversation with conversation history context for MassGen evaluation."""
        return {
            "system_message": self.system_message_with_context(conversation_history),
            "user_message": self.build_coordination_context(current_task, conversation_history, agent_summaries),
            "tools": self.get_standard_tools(valid_agent_ids)
        }
    
    def build_final_presentation_message(self, 
                                        original_task: str,
                                        vote_summary: str, 
                                        all_answers: Dict[str, str],
                                        selected_agent_id: str) -> str:
        """Build final presentation message for winning agent."""
        # Format all answers with clear marking
        answers_section = "All answers provided during coordination:\n"
        for agent_id, answer in all_answers.items():
            marker = " (YOUR ANSWER)" if agent_id == selected_agent_id else ""
            answers_section += f"\n{agent_id}{marker}: \"{answer}\"\n"
        
        return f"""{self.format_original_message(original_task)}

VOTING RESULTS:
{vote_summary}

{answers_section}

Based on the coordination process above, present your final answer:"""
    
    def add_enforcement_message(self, conversation_messages: List[Dict[str, str]]) -> List[Dict[str, str]]:
        """Add enforcement message to existing conversation (Case 3)."""
        messages = conversation_messages.copy()
        messages.append({
            "role": "user",
            "content": self.enforcement_message()
        })
        return messages


# Global template instance
_templates = MessageTemplates()


def get_templates() -> MessageTemplates:
    """Get global message templates instance."""
    return _templates


def set_templates(templates: MessageTemplates) -> None:
    """Set global message templates instance."""
    global _templates
    _templates = templates


# Convenience functions for common operations
def build_case1_conversation(task: str) -> Dict[str, Any]:
    """Build Case 1 conversation (no summaries exist)."""
    return get_templates().build_initial_conversation(task)


def build_case2_conversation(task: str, agent_summaries: Dict[str, str], 
                           valid_agent_ids: Optional[List[str]] = None) -> Dict[str, Any]:
    """Build Case 2 conversation (summaries exist)."""
    return get_templates().build_initial_conversation(task, agent_summaries, valid_agent_ids)


def get_standard_tools(valid_agent_ids: Optional[List[str]] = None) -> List[Dict[str, Any]]:
    """Get standard MassGen tools."""
    return get_templates().get_standard_tools(valid_agent_ids)


def get_enforcement_message() -> str:
    """Get enforcement message for Case 3."""
    return get_templates().enforcement_message()<|MERGE_RESOLUTION|>--- conflicted
+++ resolved
@@ -21,31 +21,21 @@
         if "evaluation_system_message" in self._template_overrides:
             return str(self._template_overrides["evaluation_system_message"])
         
-<<<<<<< HEAD
-        from datetime import datetime
-        now = datetime.now()
-        current_time = now.strftime("%Y-%m-%d %H:%M:%S")
-
-        base_prompt = f"""You are evaluating answers from multiple agents for final response to a message. 
-=======
         import time
-        return f"""You are evaluating answers from multiple agents for final response to a message. 
->>>>>>> 70bb8b99
-
-For every aspect, claim, reasoning steps in the CURRENT ANSWERS, verify correctness, factual accuracy, and completeness using your expertise, reasoning, and available tools.
-
-If the CURRENT ANSWERS fully address the ORIGINAL MESSAGE, use the `vote` tool to record your vote and skip the `new_answer` tool.
-
-If the CURRENT ANSWERS are incomplete, incorrect, or not fully address the ORIGINAL MESSAGE, conduct any necessary reasoning or research. Then, use the `new_answer` tool to submit a new response.
-
-Your new answer must be self-contained, process-complete, well-sourced, and compelling—ready to serve as the final reply.
-
-**Important**: Be sure to actually call the `new_answer` tool to submit your new answer (use native tool call format).
-
-**IMPORTANT**: The CURRENT TIME is **{current_time}**.
-For ANY query that may involve current events, recent information, real-time data, or time-sensitive content (including but not limited to: news, stock prices, weather, recent developments, current status of anything), YOU MUST use the web search tool first before providing any answer. Do not rely on your training data for current information."""
-        
-        return base_prompt
+#         return f"""You are evaluating answers from multiple agents for final response to a message. 
+
+# For every aspect, claim, reasoning steps in the CURRENT ANSWERS, verify correctness, factual accuracy, and completeness using your expertise, reasoning, and available tools.
+
+# If the CURRENT ANSWERS fully address the ORIGINAL MESSAGE, use the `vote` tool to record your vote and skip the `new_answer` tool.
+
+# If the CURRENT ANSWERS are incomplete, incorrect, or not fully address the ORIGINAL MESSAGE, conduct any necessary reasoning or research. Then, use the `new_answer` tool to submit a new response.
+
+# Your new answer must be self-contained, process-complete, well-sourced, and compelling—ready to serve as the final reply.
+
+# **Important**: Be sure to actually call the `new_answer` tool to submit your new answer (use native tool call format).
+
+# *Note*: The CURRENT TIME is **{time.strftime("%Y-%m-%d %H:%M:%S")}**.
+# For any time-sensitive requests, use the search tool (if available) rather than relying on prior knowledge."""
     
         return f"""You are evaluating answers from multiple agents for final response to a message. Does the best CURRENT ANSWER address the ORIGINAL MESSAGE?
 
