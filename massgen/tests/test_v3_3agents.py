--- conflicted
+++ resolved
@@ -2,13 +2,8 @@
 """
 MassGen Example: Three Agent Coordination
 
-<<<<<<< HEAD
-This example demonstrates three-agent coordination using MassGen with the
-multi-region coordination UI. Three agents with different specialties work
-=======
 This example demonstrates three-agent coordination using the 
 multi-region coordination UI. Three agents with different specialties work 
->>>>>>> 68f8941b
 together on a question that benefits from multiple perspectives.
 
 Features:
@@ -33,13 +28,8 @@
 
 
 async def three_agent_example():
-<<<<<<< HEAD
-    """Demonstrate three agent coordination with v3 multi-region UI."""
-
-=======
     """Demonstrate three agent coordination with multi-region UI."""
     
->>>>>>> 68f8941b
     print("🎯 MassGen: Three Agent Coordination")
     print("=" * 50)
 
