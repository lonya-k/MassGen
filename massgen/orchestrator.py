--- conflicted
+++ resolved
@@ -1944,13 +1944,9 @@
                     # Use the same format as main coordination for consistency
                     log_stream_chunk("orchestrator", chunk.type, chunk.content, selected_agent_id)
                     yield reasoning_chunk
-<<<<<<< HEAD
                 elif chunk_type == "backend_status":
                     import json
 
-=======
-                elif chunk.type == "backend_status":
->>>>>>> ca7ff80c
                     status_json = json.loads(chunk.content)
                     cwd = status_json["cwd"]
                     session_id = status_json["session_id"]
