--- conflicted
+++ resolved
@@ -1213,7 +1213,6 @@
                 logger.info(f"[Orchestrator] Agent {agent_id} sees normalized answers: {normalized_answers}")
             else:
                 logger.info(f"[Orchestrator] Agent {agent_id} sees no existing answers")
-<<<<<<< HEAD
             
             # Check if planning mode is enabled for coordination phase
             is_coordination_phase = self.workflow_phase == "coordinating"
@@ -1227,8 +1226,6 @@
             if planning_mode_enabled and self.config.coordination_config.planning_mode_instruction:
                 planning_instructions = f"\n\n{self.config.coordination_config.planning_mode_instruction}"
                 agent_system_message = f"{agent_system_message}{planning_instructions}" if agent_system_message else planning_instructions.strip()
-=======
->>>>>>> b77f6898
 
             # Build conversation with context support
             if conversation_context and conversation_context.get("conversation_history"):
