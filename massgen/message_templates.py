# -*- coding: utf-8 -*-
"""
Message templates for MassGen framework following input_cases_reference.md
Implements proven binary decision framework that eliminates perfectionism loops.
"""

from typing import Any, Dict, List, Optional


class MessageTemplates:
    """Message templates implementing the proven MassGen approach."""

    def __init__(self, **template_overrides):
        """Initialize with optional template overrides."""
        self._template_overrides = template_overrides

    # =============================================================================
    # SYSTEM MESSAGE TEMPLATES
    # =============================================================================

    def evaluation_system_message(self) -> str:
        """Standard evaluation system message for all cases."""
        if "evaluation_system_message" in self._template_overrides:
            return str(self._template_overrides["evaluation_system_message"])

        import time

        #         return f"""You are evaluating answers from multiple agents for final response to a message.
        # For every aspect, claim, and reasoning step in the CURRENT ANSWERS, verify correctness, factual accuracy, and completeness using your expertise, reasoning, and **available tools**.
        # **You must use at least one tool in every evaluation round**—this is mandatory.
        # - If the CURRENT ANSWERS fully address the ORIGINAL MESSAGE, use the `vote` tool to record your vote and skip the `new_answer` tool.
        # - If the CURRENT ANSWERS are incomplete, incorrect, or do not fully address the ORIGINAL MESSAGE,
        #   conduct any necessary reasoning or research using tools (such as `search`), and then use the
        #   `new_answer` tool to submit a new response.
        # Your new answer must be self-contained, process-complete, well-sourced, and compelling—ready to serve as the final reply.
        # **Important**:
        # - You must actually call at least one tool per round.
        # - If no other tools are relevant or available, you must use either `new_answer` or `vote` to fulfill the tool-use requirement.
        # *Note*: The CURRENT TIME is **{time.strftime("%Y-%m-%d %H:%M:%S")}**.
        # For any time-sensitive requests, use the `search` tool (if available) rather than relying on prior knowledge.
        # """
        # return f"""You are evaluating answers from multiple agents for final response to a message.
        # For every aspect, claim, reasoning steps in the CURRENT ANSWERS, verify correctness, factual accuracy, and completeness using your expertise, reasoning, and available tools.
        # If the CURRENT ANSWERS fully address the ORIGINAL MESSAGE, use the `vote` tool to record your vote and skip the `new_answer` tool.
        # If the CURRENT ANSWERS are incomplete, incorrect, or not fully address the ORIGINAL MESSAGE,
        # conduct any necessary reasoning or research. Then, use the `new_answer` tool to submit a new response.
        # Your new answer must be self-contained, process-complete, well-sourced, and compelling—ready to serve as the final reply.
        # **Important**: Be sure to actually call the `new_answer` tool to submit your new answer (use native tool call format).
        # *Note*: The CURRENT TIME is **{time.strftime("%Y-%m-%d %H:%M:%S")}**.
        # For any time-sensitive requests, use the search tool (if available) rather than relying on prior knowledge."""
        # BACKUP - Original evaluation message (pre-synthesis-encouragement update):
        # return f"""You are evaluating answers from multiple agents for final response to a message. Does the best CURRENT ANSWER address the ORIGINAL MESSAGE?
        #
        # If YES, use the `vote` tool to record your vote and skip the `new_answer` tool.
        # Otherwise, digest existing answers, combine their strengths, and do additional work to address their
        # weaknesses, then use the `new_answer` tool to record a better answer to the ORIGINAL MESSAGE.
        # Make sure you actually call `vote` or `new_answer` (in tool call format).
        #
        # *Note*: The CURRENT TIME is **{time.strftime("%Y-%m-%d %H:%M:%S")}**."""

        return f"""You are evaluating answers from multiple agents for final response to a message.
Different agents may have different builtin tools and capabilities.
Does the best CURRENT ANSWER address the ORIGINAL MESSAGE well?

If YES, use the `vote` tool to record your vote and skip the `new_answer` tool.
Otherwise, digest existing answers, combine their strengths, and do additional work to address their weaknesses,
then use the `new_answer` tool to record a better answer to the ORIGINAL MESSAGE.
Make sure you actually call `vote` or `new_answer` (in tool call format).

*Note*: The CURRENT TIME is **{time.strftime("%Y-%m-%d %H:%M:%S")}**."""

    # =============================================================================
    # USER MESSAGE TEMPLATES
    # =============================================================================

    def format_original_message(self, task: str) -> str:
        """Format the original message section."""
        if "format_original_message" in self._template_overrides:
            override = self._template_overrides["format_original_message"]
            if callable(override):
                return override(task)
            return str(override).format(task=task)

        return f"<ORIGINAL MESSAGE> {task} <END OF ORIGINAL MESSAGE>"

    def format_conversation_history(self, conversation_history: List[Dict[str, str]]) -> str:
        """Format conversation history for agent context."""
        if "format_conversation_history" in self._template_overrides:
            override = self._template_overrides["format_conversation_history"]
            if callable(override):
                return override(conversation_history)
            return str(override)

        if not conversation_history:
            return ""

        lines = ["<CONVERSATION_HISTORY>"]
        for message in conversation_history:
            role = message.get("role", "unknown")
            content = message.get("content", "")
            if role == "user":
                lines.append(f"User: {content}")
            elif role == "assistant":
                lines.append(f"Assistant: {content}")
            elif role == "system":
                # Skip system messages in history display
                continue
        lines.append("<END OF CONVERSATION_HISTORY>")
        return "\n".join(lines)

    def system_message_with_context(self, conversation_history: Optional[List[Dict[str, str]]] = None) -> str:
        """Evaluation system message with conversation context awareness."""
        if "system_message_with_context" in self._template_overrides:
            override = self._template_overrides["system_message_with_context"]
            if callable(override):
                return override(conversation_history)
            return str(override)

        base_message = self.evaluation_system_message()

        if conversation_history and len(conversation_history) > 0:
            context_note = """

IMPORTANT: You are responding to the latest message in an ongoing conversation. Consider the full conversation context when evaluating answers and providing your response."""
            return base_message + context_note

        return base_message

    def format_current_answers_empty(self) -> str:
        """Format current answers section when no answers exist (Case 1)."""
        if "format_current_answers_empty" in self._template_overrides:
            return str(self._template_overrides["format_current_answers_empty"])

        return """<CURRENT ANSWERS from the agents>
(no answers available yet)
<END OF CURRENT ANSWERS>"""

    def format_current_answers_with_summaries(self, agent_summaries: Dict[str, str]) -> str:
        """Format current answers section with agent summaries (Case 2) using anonymous agent IDs."""
        if "format_current_answers_with_summaries" in self._template_overrides:
            override = self._template_overrides["format_current_answers_with_summaries"]
            if callable(override):
                return override(agent_summaries)

        lines = ["<CURRENT ANSWERS from the agents>"]

        # Create anonymous mapping: agent1, agent2, etc.
        agent_mapping = {}
        for i, agent_id in enumerate(sorted(agent_summaries.keys()), 1):
            agent_mapping[agent_id] = f"agent{i}"

        for agent_id, summary in agent_summaries.items():
            anon_id = agent_mapping[agent_id]
            lines.append(f"<{anon_id}> {summary} <end of {anon_id}>")

        lines.append("<END OF CURRENT ANSWERS>")
        return "\n".join(lines)

    def enforcement_message(self) -> str:
        """Enforcement message for Case 3 (non-workflow responses)."""
        if "enforcement_message" in self._template_overrides:
            return str(self._template_overrides["enforcement_message"])

        return "Finish your work above by making a tool call of `vote` or `new_answer`. Make sure you actually call the tool."

    def tool_error_message(self, error_msg: str) -> Dict[str, str]:
        """Create a tool role message for tool usage errors."""
        return {"role": "tool", "content": error_msg}

    def enforcement_user_message(self) -> Dict[str, str]:
        """Create a user role message for enforcement."""
        return {"role": "user", "content": self.enforcement_message()}

    # =============================================================================
    # TOOL DEFINITIONS
    # =============================================================================

    def get_new_answer_tool(self) -> Dict[str, Any]:
        """Get new_answer tool definition.

        TODO: Consider extending with optional context parameters for stateful backends:
        - cwd: Working directory for Claude Code sessions
        - session_id: Backend session identifier for continuity
        - model: Model used to generate the answer
        - tools_used: List of tools actually utilized
        This would enable better context preservation in multi-iteration workflows.
        """
        if "new_answer_tool" in self._template_overrides:
            return self._template_overrides["new_answer_tool"]

        return {
            "type": "function",
            "function": {
                "name": "new_answer",
                "description": "Provide an improved answer to the ORIGINAL MESSAGE",
                "parameters": {
                    "type": "object",
                    "properties": {
                        "content": {
                            "type": "string",
                            "description": "Your improved answer. If any builtin tools like search or code execution were used, mention how they are used here.",
                        },
                    },
                    "required": ["content"],
                },
            },
        }

    def get_vote_tool(self, valid_agent_ids: Optional[List[str]] = None) -> Dict[str, Any]:
        """Get vote tool definition with anonymous agent IDs."""
        if "vote_tool" in self._template_overrides:
            override = self._template_overrides["vote_tool"]
            if callable(override):
                return override(valid_agent_ids)
            return override

        tool_def = {
            "type": "function",
            "function": {
                "name": "vote",
                "description": "Vote for the best agent to present final answer",
                "parameters": {
                    "type": "object",
                    "properties": {
                        "agent_id": {
                            "type": "string",
                            "description": "Anonymous agent ID to vote for (e.g., 'agent1', 'agent2')",
                        },
                        "reason": {
                            "type": "string",
                            "description": "Brief reason why this agent has the best answer",
                        },
                    },
                    "required": ["agent_id", "reason"],
                },
            },
        }

        # Create anonymous mapping for enum constraint
        if valid_agent_ids:
            anon_agent_ids = [f"agent{i}" for i in range(1, len(valid_agent_ids) + 1)]
            tool_def["function"]["parameters"]["properties"]["agent_id"]["enum"] = anon_agent_ids

        return tool_def

    def get_standard_tools(self, valid_agent_ids: Optional[List[str]] = None) -> List[Dict[str, Any]]:
        """Get standard tools for MassGen framework."""
        return [self.get_new_answer_tool(), self.get_vote_tool(valid_agent_ids)]

    def final_presentation_system_message(self, original_system_message: Optional[str] = None, enable_image_generation: bool = False) -> str:
        """System message for final answer presentation by winning agent.

        Args:
            original_system_message: The agent's original system message to preserve
            enable_image_generation: Whether image generation is enabled for the agent
        """
        if "final_presentation_system_message" in self._template_overrides:
            return str(self._template_overrides["final_presentation_system_message"])

        # BACKUP - Original final presentation message (pre-explicit-synthesis update):
        # presentation_instructions = """You have been selected as the winning presenter in a coordination process.
        # Your task is to present a polished, comprehensive final answer that incorporates the best insights from all participants.
        #
        # Consider:
        # 1. Your original response and how it can be refined
        # 2. Valuable insights from other agents' answers that should be incorporated
        # 3. Feedback received through the voting process
        # 4. Ensuring clarity, completeness, and comprehensiveness for the final audience
        #
        # Present your final coordinated answer in the most helpful and complete way possible."""

        presentation_instructions = """You have been selected as the winning presenter in a coordination process.
Present the best possible coordinated answer by combining the strengths from all participants.\n\n"""

        # Add image generation instructions only if enabled
        if enable_image_generation:
            presentation_instructions += """For image generation tasks:

1. You MUST FIRST use the `mcp__workspace_tools__extract_multimodal_files` tool
   to read and analyze all image files created by other agents (from Shared References).
   This step is REQUIRED before generating any new images.

2. After reviewing the existing images, use the `image_generation` tool
   to create the final images that best combine the strengths of all participants.

⚠️ Do NOT use file-writing tools for image generation tasks.
All final images MUST be created directly using the `image_generation` tool.
"""
        # Combine with original system message if provided
        if original_system_message:
            return f"""{original_system_message}

{presentation_instructions}"""
        else:
            return presentation_instructions

    # =============================================================================
    # COMPLETE MESSAGE BUILDERS
    # =============================================================================

    def build_case1_user_message(self, task: str) -> str:
        """Build Case 1 user message (no summaries exist)."""
        return f"""{self.format_original_message(task)}

{self.format_current_answers_empty()}"""

    def build_case2_user_message(self, task: str, agent_summaries: Dict[str, str]) -> str:
        """Build Case 2 user message (summaries exist)."""
        return f"""{self.format_original_message(task)}

{self.format_current_answers_with_summaries(agent_summaries)}"""

    def build_evaluation_message(self, task: str, agent_answers: Optional[Dict[str, str]] = None) -> str:
        """Build evaluation user message for any case."""
        if agent_answers:
            return self.build_case2_user_message(task, agent_answers)
        else:
            return self.build_case1_user_message(task)

    def build_coordination_context(
        self,
        current_task: str,
        conversation_history: Optional[List[Dict[str, str]]] = None,
        agent_answers: Optional[Dict[str, str]] = None,
    ) -> str:
        """Build coordination context including conversation history and current state."""
        if "build_coordination_context" in self._template_overrides:
            override = self._template_overrides["build_coordination_context"]
            if callable(override):
                return override(current_task, conversation_history, agent_answers)
            return str(override)

        context_parts = []

        # Add conversation history if present
        if conversation_history and len(conversation_history) > 0:
            history_formatted = self.format_conversation_history(conversation_history)
            if history_formatted:
                context_parts.append(history_formatted)
                context_parts.append("")  # Empty line for spacing

        # Add current task
        context_parts.append(self.format_original_message(current_task))
        context_parts.append("")  # Empty line for spacing

        # Add agent answers
        if agent_answers:
            context_parts.append(self.format_current_answers_with_summaries(agent_answers))
        else:
            context_parts.append(self.format_current_answers_empty())

        return "\n".join(context_parts)

    # =============================================================================
    # CONVERSATION BUILDERS
    # =============================================================================

    def build_initial_conversation(
        self,
        task: str,
        agent_summaries: Optional[Dict[str, str]] = None,
        valid_agent_ids: Optional[List[str]] = None,
        base_system_message: Optional[str] = None,
    ) -> Dict[str, Any]:
        """Build complete initial conversation for MassGen evaluation."""
        # Use agent's custom system message if provided, otherwise use default evaluation message
        if base_system_message:
            system_message = f"{self.evaluation_system_message()}\n\n#Special Requirement\n{base_system_message}"
        else:
            system_message = self.evaluation_system_message()

        return {
            "system_message": system_message,
            "user_message": self.build_evaluation_message(task, agent_summaries),
            "tools": self.get_standard_tools(valid_agent_ids),
        }

    def build_conversation_with_context(
        self,
        current_task: str,
        conversation_history: Optional[List[Dict[str, str]]] = None,
        agent_summaries: Optional[Dict[str, str]] = None,
        valid_agent_ids: Optional[List[str]] = None,
        base_system_message: Optional[str] = None,
    ) -> Dict[str, Any]:
        """Build complete conversation with conversation history context for MassGen evaluation."""
        # Use agent's custom system message if provided, otherwise use default context-aware message
        if base_system_message:
            system_message = f"{base_system_message}\n\n{self.system_message_with_context(conversation_history)}"
        else:
            system_message = self.system_message_with_context(conversation_history)

        return {
            "system_message": system_message,
            "user_message": self.build_coordination_context(current_task, conversation_history, agent_summaries),
            "tools": self.get_standard_tools(valid_agent_ids),
        }

    def build_final_presentation_message(
        self,
        original_task: str,
        vote_summary: str,
        all_answers: Dict[str, str],
        selected_agent_id: str,
    ) -> str:
        """Build final presentation message for winning agent."""
        # Format all answers with clear marking
        answers_section = "All answers provided during coordination:\n"
        for agent_id, answer in all_answers.items():
            marker = " (YOUR ANSWER)" if agent_id == selected_agent_id else ""
            answers_section += f'\n{agent_id}{marker}: "{answer}"\n'

        return f"""{self.format_original_message(original_task)}

VOTING RESULTS:
{vote_summary}

{answers_section}

Based on the coordination process above, present your final answer:"""

    def add_enforcement_message(self, conversation_messages: List[Dict[str, str]]) -> List[Dict[str, str]]:
        """Add enforcement message to existing conversation (Case 3)."""
        messages = conversation_messages.copy()
        messages.append({"role": "user", "content": self.enforcement_message()})
        return messages

    def filesystem_system_message(
        self,
        main_workspace: Optional[str] = None,
        temp_workspace: Optional[str] = None,
        context_paths: Optional[List[Dict[str, str]]] = None,
        previous_turns: Optional[List[Dict[str, Any]]] = None,
        workspace_prepopulated: bool = False,
        enable_image_generation: bool = False,
    ) -> str:
        """Generate filesystem access instructions for agents with filesystem support.

        Args:
            main_workspace: Path to agent's main workspace
            temp_workspace: Path to shared reference workspace
            context_paths: List of context paths with permissions
            previous_turns: List of previous turn metadata
            workspace_prepopulated: Whether workspace is pre-populated
            enable_image_generation: Whether image generation is enabled
        """
        if "filesystem_system_message" in self._template_overrides:
            return str(self._template_overrides["filesystem_system_message"])

        parts = ["## Filesystem Access"]

        # Explain workspace behavior
        parts.append(
            "Your working directory is set to your workspace, so all relative paths in your file operations "
            "will be resolved from there. This ensures each agent works in isolation while having access to shared references.\n",
        )

        if main_workspace:
            workspace_note = f"**Your Workspace**: `{main_workspace}` - Write actual files here using file tools. All your file operations will be relative to this directory."
            if workspace_prepopulated:
                # Workspace is pre-populated with writable copy of most recent turn
                workspace_note += (
                    " **Note**: Your workspace already contains a writable copy of the previous turn's results - "
                    "you can modify or build upon these files. The original unmodified version is also available as "
                    "a read-only context path if you need to reference what was originally there."
                )
            parts.append(workspace_note)

        if temp_workspace:
            parts.append(f"**Shared Reference**: `{temp_workspace}` - Contains previous answers from all agents (read/execute-only)")

        if context_paths:
            has_target = any(p.get("will_be_writable", False) for p in context_paths)
            has_readonly_context = any(not p.get("will_be_writable", False) and p.get("permission") == "read" for p in context_paths)

            if has_target:
                parts.append(
                    "\n**Important Context**: If the user asks about improving, fixing, debugging, or understanding an existing "
                    "code/project (e.g., 'Why is this code not working?', 'Fix this bug', 'Add feature X'), they are referring "
                    "to the Target Path below. First READ the existing files from that path to understand what's there, then "
                    "make your changes based on that codebase. Final deliverables must end up there.\n",
                )
            elif has_readonly_context:
                parts.append(
                    "\n**Important Context**: If the user asks about debugging or understanding an existing code/project "
                    "(e.g., 'Why is this code not working?', 'Explain this bug'), they are referring to (one of) the Context Path(s) "
                    "below. Read then provide analysis/explanation based on that codebase - you cannot modify it directly.\n",
                )

            for path_config in context_paths:
                path = path_config.get("path", "")
                permission = path_config.get("permission", "read")
                will_be_writable = path_config.get("will_be_writable", False)
                if path:
                    if permission == "read" and will_be_writable:
                        parts.append(
                            f"**Target Path**: `{path}` (read-only now, write access later) - This is where your changes will be delivered. "
                            f"Work in your workspace first, then the final presenter will place or update files DIRECTLY into `{path}` using the FULL ABSOLUTE PATH.",
                        )
                    elif permission == "write":
                        parts.append(
                            f"**Target Path**: `{path}` (write access) - This is where your changes must be delivered. "
                            f"Work in your workspace, then copy/write files DIRECTLY into `{path}` using FULL ABSOLUTE PATH (not relative paths). "
                            f"Files must go directly into the target path itself (e.g., `{path}/file.txt`), NOT into a `.massgen/` subdirectory within it.",
                        )
                    else:
                        parts.append(f"**Context Path**: `{path}` (read-only) - Use FULL ABSOLUTE PATH when reading.")

        # Add note connecting conversation history (in user message) to context paths (in system message)
        if previous_turns:
            parts.append(
                "\n**Note**: This is a multi-turn conversation. Each User/Assistant exchange in the conversation "
                "history represents one turn. The workspace from each turn is available as a read-only context path "
                "listed above (e.g., turn 1's workspace is at the path ending in `/turn_1/workspace`).",
            )

<<<<<<< HEAD
        # Add intelligent task handling guidance with clear priority hierarchy
        parts.append(
            "\n**Task Handling Priority**: When responding to user requests, follow this priority order:\n"
            "1. **Use MCP Tools First**: If you have specialized tools available, use them for their intended purpose rather than creating placeholder files\n"
            "   - Save any outputs/artifacts from MCP tools to your workspace (e.g., screenshots, PDFs, data files)\n"
            "2. **Create Files When Needed**: Use filesystem only when creating actual deliverables (code, configs, documents)\n"
            "3. **Text Response Otherwise**: If no tools are needed and no files required, provide a direct text answer\n",
        )

        # Add requirement for path explanations in answers (now conditional)
        parts.append(
            "\n**New Answer**: When calling `new_answer`:\n"
            "- If you created files, list your cwd and file paths (but do NOT paste full file contents)\n"
            "- If providing a text response, include your analysis/explanation in the `content` field\n",
        )
=======
        # Add requirement for path explanations in answers
        if enable_image_generation:
            # Enabled for image generation tasks
            parts.append(
                "\n**New Answer**: When calling `new_answer` tool:"
                "- For non-image generation tasks, you MUST actually create files in your workspace using file write tools - "
                "do NOT just describe what files you would create. Then, list 1) your full cwd and 2) the file paths you created, "
                "but do NOT paste full file contents in your answer."
                "- For image generation tasks, do not use file write tools. Instead, the images are already generated directly "
                "with the image_generation tool. Then, providing new answer with 1) briefly describing the contents of the images "
                "and 2) listing your full cwd and the image paths you created.\n",
            )
        else:
            # Not enabled for image generation tasks
            parts.append(
                "\n**New Answer**: When calling `new_answer`, you MUST actually create files in your workspace using file write tools - "
                "do NOT just describe what files you would create. Then, list 1) your full cwd and 2) the file paths you created, "
                "but do NOT paste full file contents in your answer.\n",
            )
>>>>>>> b77f6898

        # Add workspace cleanup guidance
        parts.append(
            "**Workspace Cleanup**: Before submitting your answer with `new_answer`, use `delete_file` or "
            "`delete_files_batch` to remove any outdated, temporary, or unused files from your workspace. "
            "Note: You cannot delete read-only files (e.g., files from other agents' workspaces or read-only context paths). "
            "This ensures only the relevant final files remain for evaluation. For example, if you created "
            "`old_index.html` then later created `new_website/index.html`, delete the old version.\n",
        )

        # Add diff tools guidance
        parts.append(
            "**Comparison Tools**: Use `compare_directories` to see differences between two directories (e.g., comparing "
            "your workspace to another agent's workspace or a previous version), or `compare_files` to see line-by-line diffs "
            "between two files. These read-only tools help you understand what changed, build upon existing work effectively, "
            "or verify solutions before voting.\n",
        )

        # Add voting guidance
        if enable_image_generation:
            # Enabled for image generation tasks
            parts.append(
                "**Voting**: When evaluating agents' answers for voting, do NOT base your decision solely on the answer text. "
                "Instead, read and verify the actual files in their workspaces (via Shared Reference) to ensure the work matches their claims."
                "IMPORTANT: For image tasks, you MUST use ONLY the `mcp__workspace__extract_multimodal_files` tool to view and evaluate images. Do NOT use any other tool for this purpose.\n",
            )
        else:
            # Not enabled for image generation tasks
            parts.append(
                "**Voting**: When evaluating agents' answers for voting, do NOT base your decision solely on the answer text. "
                "Instead, read and verify the actual files in their workspaces (via Shared Reference) to ensure the work matches their claims.\n",
            )

        return "\n".join(parts)


# ### IMPORTANT Evaluation Note:
# When evaluating other agents' work, focus on the CONTENT and FUNCTIONALITY of their files.
# Each agent works in their own isolated workspace - this is correct behavior.
# The paths shown in their answers are normalized so you can access and verify their work.
# Judge based on code quality, correctness, and completeness, not on which workspace directory was used.


# Global template instance
_templates = MessageTemplates()


def get_templates() -> MessageTemplates:
    """Get global message templates instance."""
    return _templates


def set_templates(templates: MessageTemplates) -> None:
    """Set global message templates instance."""
    global _templates
    _templates = templates


# Convenience functions for common operations
def build_case1_conversation(task: str) -> Dict[str, Any]:
    """Build Case 1 conversation (no summaries exist)."""
    return get_templates().build_initial_conversation(task)


def build_case2_conversation(
    task: str,
    agent_summaries: Dict[str, str],
    valid_agent_ids: Optional[List[str]] = None,
) -> Dict[str, Any]:
    """Build Case 2 conversation (summaries exist)."""
    return get_templates().build_initial_conversation(task, agent_summaries, valid_agent_ids)


def get_standard_tools(
    valid_agent_ids: Optional[List[str]] = None,
) -> List[Dict[str, Any]]:
    """Get standard MassGen tools."""
    return get_templates().get_standard_tools(valid_agent_ids)


def get_enforcement_message() -> str:
    """Get enforcement message for Case 3."""
    return get_templates().enforcement_message()<|MERGE_RESOLUTION|>--- conflicted
+++ resolved
@@ -514,7 +514,6 @@
                 "listed above (e.g., turn 1's workspace is at the path ending in `/turn_1/workspace`).",
             )
 
-<<<<<<< HEAD
         # Add intelligent task handling guidance with clear priority hierarchy
         parts.append(
             "\n**Task Handling Priority**: When responding to user requests, follow this priority order:\n"
@@ -524,33 +523,22 @@
             "3. **Text Response Otherwise**: If no tools are needed and no files required, provide a direct text answer\n",
         )
 
-        # Add requirement for path explanations in answers (now conditional)
-        parts.append(
-            "\n**New Answer**: When calling `new_answer`:\n"
-            "- If you created files, list your cwd and file paths (but do NOT paste full file contents)\n"
-            "- If providing a text response, include your analysis/explanation in the `content` field\n",
-        )
-=======
-        # Add requirement for path explanations in answers
+        # Add requirement for path explanations in answers (conditional based on image generation)
         if enable_image_generation:
             # Enabled for image generation tasks
             parts.append(
-                "\n**New Answer**: When calling `new_answer` tool:"
-                "- For non-image generation tasks, you MUST actually create files in your workspace using file write tools - "
-                "do NOT just describe what files you would create. Then, list 1) your full cwd and 2) the file paths you created, "
-                "but do NOT paste full file contents in your answer."
-                "- For image generation tasks, do not use file write tools. Instead, the images are already generated directly "
-                "with the image_generation tool. Then, providing new answer with 1) briefly describing the contents of the images "
-                "and 2) listing your full cwd and the image paths you created.\n",
+                "\n**New Answer**: When calling `new_answer` tool:\n"
+                "- For non-image generation tasks: If you created files, list your cwd and file paths (but do NOT paste full file contents)\n"
+                "- For image generation tasks: Images are generated directly with the image_generation tool. Describe the contents briefly and list your cwd and image paths\n"
+                "- If providing a text response, include your analysis/explanation in the `content` field\n",
             )
         else:
             # Not enabled for image generation tasks
             parts.append(
-                "\n**New Answer**: When calling `new_answer`, you MUST actually create files in your workspace using file write tools - "
-                "do NOT just describe what files you would create. Then, list 1) your full cwd and 2) the file paths you created, "
-                "but do NOT paste full file contents in your answer.\n",
+                "\n**New Answer**: When calling `new_answer`:\n"
+                "- If you created files, list your cwd and file paths (but do NOT paste full file contents)\n"
+                "- If providing a text response, include your analysis/explanation in the `content` field\n",
             )
->>>>>>> b77f6898
 
         # Add workspace cleanup guidance
         parts.append(
