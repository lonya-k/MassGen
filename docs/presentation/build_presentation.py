#!/usr/bin/env python3
# -*- coding: utf-8 -*-
"""
Presentation builder that assembles modular components extracted from working presentations.
"""

import os
import sys
import json
from pathlib import Path


def load_component(component_name):
    """Load a component file from the components directory."""
    component_path = (
        Path(__file__).parent / "components" / f"{component_name}.html"
    )
    if component_path.exists():
        return component_path.read_text()
    else:
        print(f"Warning: Component {component_name} not found")
        return ""


def build_presentation(presentation_name):
    """Build a complete presentation from extracted components."""

    # Define slide titles for navigation
    slide_titles = {
        "m2l": [
            "Title - M2L Summer School",
            "Problem - Single-Agent Limitation",
            "Solution - Multi-Agent Collaboration",
            "AG2 - Research Foundation",
            "Evidence - Performance Gains",
            "Architecture - System Design",
            "Features & Capabilities",
            "Tech - Async Streaming",
            "Tech - Backend Challenges",
            "Tech - Binary Decision Framework",
            "Context Sharing - Challenge",
            "Context Sharing - Solution v0.0.12",
            "Context Sharing - In Action",
            "Benchmarking - Preliminary Results",
            "Case Study - Success Through Collaboration",
            "Case Study - When Coordination Fails",
            "Coordination Psychology - Voting Behavior",
            "Evolution",
            "Early Adopters - Community Growth",
            "Demo - Live Examples",
            "Applications",
            "Getting Started - 60 Seconds",
            "Vision - Exponential Intelligence",
            "Call to Action - Join Revolution",
        ],
        "recsys": [
            "Title - RecSys'25 Tutorial",
            "Problem - AI Scaling Challenges",
            "Solution - Multi-Agent Collaboration",
            "AG2 - Research Foundation",
            "Evidence - Performance Gains",
            "Architecture - System Design",
            "Features & Capabilities",
            "Tech - Async Streaming",
            "Tech - Backend Challenges",
            "Tech - Binary Decision Framework",
            "Context Sharing - Challenge",
            "Context Sharing - Solution",
<<<<<<< HEAD
=======
            "Additional Context Paths",
>>>>>>> ad4bbdcb
            "Context Sharing - In Action",
            "Benchmarking - Preliminary Results",
            "Case Study - Success Through Collaboration",
            "Case Study - When Coordination Fails",
            "Coordination Psychology - Voting Behavior",
            "Evolution",
            "Early Adopters - Community Growth",
            "Demo - Live Examples",
            "Agentic Recommendation Applications",
            "Getting Started - 60 Seconds",
            "Vision - Exponential Intelligence",
            "Call to Action - Build Agentic RecSys",
        ],
        "columbia": [
            "Title - Columbia University",
            "Problem - Single-Agent Limitation",
            "Solution - Multi-Agent Collaboration",
            "AG2 - Research Foundation",
            "Evidence - Performance Gains",
            "Architecture - System Design",
            "Features & Capabilities",
            "Tech - Async Streaming",
            "Tech - Backend Challenges",
            "Tech - Binary Decision Framework",
            "Context Sharing - Challenge",
            "Context Sharing - Solution v0.0.12",
            "Context Sharing - In Action",
            "Benchmarking - Preliminary Results",
            "Case Study - Success Through Collaboration",
            "Case Study - When Coordination Fails",
            "Coordination Psychology - Voting Behavior",
            "Evolution",
            "Early Adopters - Community Growth",
            "Demo - Live Examples",
            "Columbia Research Applications",
            "Getting Started - 60 Seconds",
            "Vision - Exponential Intelligence",
            "Call to Action - Join Revolution",
        ],
        "aibuilders": [
            "Title - AI Builders",
            "Problem - Single-Agent Limitation",
            "Solution - Multi-Agent Collaboration",
            "AG2 - Research Foundation",
            "Evidence - Performance Gains",
            "Architecture - System Design",
            "Features & Capabilities",
            "Tech - Async Streaming",
            "Tech - Backend Challenges",
            "Tech - Binary Decision Framework",
            "Context Sharing - Challenge",
            "Context Sharing - Solution v0.0.12",
            "Context Sharing - In Action",
            "Benchmarking - Preliminary Results",
            "Case Study - Success Through Collaboration",
            "Case Study - When Coordination Fails",
            "Coordination Psychology - Voting Behavior",
            "Evolution",
            "Early Adopters - Community Growth",
            "Demo - Live Examples",
            "Applications",
            "Getting Started - 60 Seconds",
            "Vision - Exponential Intelligence",
            "Call to Action - Join Revolution",
        ],
    }

    # Define the slide order for each presentation type (using extracted component names)
    slide_configs = {
        "m2l": [
            "slide-title-m2l",
            "slide-the-problem",
            "slide-the-solution-multi-agent-collaboration",
            "slide-ag2-research-foundation",
            "slide-evidence-performance-gains",
            "slide-architecture",
            "slide-key-features-capabilities",
            "slide-tech-deep-dive-async-streaming-architecture",
            "slide-tech-deep-dive-backend-abstraction-challenges",
            "slide-tech-deep-dive-binary-decision-framework-solution",
            "slide-context-sharing-challenge",
            "slide-context-sharing-solution",
            "slide-context-sharing-in-action",
            "slide-benchmarking-results",
            "slide-case-study-success-through-collaboration",
            "slide-case-study-when-coordination-fails",
            "slide-coordination-strategy-research",
            "slide-evolution-from-v001",
            "slide-early-adopters",
            "slide-live-demo-examples",
            "slide-applications",  # Generic applications
            "slide-getting-started",
            "slide-roadmap-vision",
            "slide-call-to-action-m2l",
        ],
        "columbia": [
            "slide-title-columbia",  # Columbia-specific title
            "slide-the-problem",
            "slide-the-solution-multi-agent-collaboration",
            "slide-ag2-research-foundation",
            "slide-evidence-performance-gains",
            "slide-architecture",
            "slide-key-features-capabilities",
            "slide-tech-deep-dive-async-streaming-architecture",
            "slide-tech-deep-dive-backend-abstraction-challenges",
            "slide-tech-deep-dive-binary-decision-framework-solution",
            "slide-context-sharing-challenge",
            "slide-context-sharing-solution",
            "slide-context-sharing-in-action",
            "slide-benchmarking-results",
            "slide-case-study-success-through-collaboration",
            "slide-case-study-when-coordination-fails",
            "slide-coordination-strategy-research",
            "slide-evolution-from-v001",
            "slide-early-adopters",
            "slide-live-demo-examples",
            "slide-columbia-research-applications",  # Columbia-specific research
            "slide-getting-started",
            "slide-roadmap-vision",
            "slide-call-to-action-columbia",
        ],
        "recsys": [
            "slide-title-recsys",
            "slide-the-problem",
            "slide-the-solution-multi-agent-collaboration",
            "slide-ag2-research-foundation",
            "slide-evidence-performance-gains",
            "slide-architecture",
            "slide-key-features-capabilities",
            "slide-tech-deep-dive-async-streaming-architecture",
            "slide-tech-deep-dive-backend-abstraction-challenges",
            "slide-tech-deep-dive-binary-decision-framework-solution",
            "slide-context-sharing-challenge",
            "slide-context-sharing-solution",
<<<<<<< HEAD
=======
            "slide-additional-context-paths",
>>>>>>> ad4bbdcb
            "slide-context-sharing-in-action",
            "slide-benchmarking-results",
            "slide-case-study-success-through-collaboration",
            "slide-case-study-when-coordination-fails",
            "slide-coordination-strategy-research",
            "slide-evolution-from-v001",
            "slide-early-adopters",
            "slide-live-demo-examples",
            "slide-recsys-applications",  # RecSys-specific applications
            "slide-getting-started",
            "slide-roadmap-vision",
            "slide-call-to-action-recsys",
        ],
        "aibuilders": [
            "slide-title-aibuilders",  # AI Builders-specific title
            "slide-the-problem",
            "slide-the-solution-multi-agent-collaboration",
            "slide-ag2-research-foundation",
            "slide-evidence-performance-gains",
            "slide-architecture",
            "slide-key-features-capabilities",
            "slide-tech-deep-dive-async-streaming-architecture",
            "slide-tech-deep-dive-backend-abstraction-challenges",
            "slide-tech-deep-dive-binary-decision-framework-solution",
            "slide-context-sharing-challenge",
            "slide-context-sharing-solution",
            "slide-context-sharing-in-action",
            "slide-benchmarking-results",
            "slide-case-study-success-through-collaboration",
            "slide-case-study-when-coordination-fails",
            "slide-coordination-strategy-research",
            "slide-evolution-from-v001",
            "slide-early-adopters",
            "slide-live-demo-examples",
            "slide-applications",  # Generic applications
            "slide-getting-started",
            "slide-roadmap-vision",
            "slide-call-to-action-aibuilders",
        ],
    }

    if presentation_name not in slide_configs:
        print(f"Unknown presentation type: {presentation_name}")
        print(f"Available types: {', '.join(slide_configs.keys())}")
        return

    # Start building the HTML with presentation-specific head
    head_component = (
        f"head-{presentation_name}"
        if presentation_name in ["columbia", "aibuilders"]
        else "head"
    )
    html_content = load_component(head_component)
    html_content += '\n<body>\n    <div class="slideshow-container">\n'

    # Add all slides for this presentation
    slides = slide_configs[presentation_name]
    for i, slide in enumerate(slides):
        slide_content = load_component(slide)
        if slide_content:
            # Add blank line separator before each slide (except the first)
            if i > 0:
                html_content += "\n"
            html_content += slide_content + "\n"

    # Add navigation and closing tags
    html_content += "    </div>\n"

    # Load navigation and inject slide titles
    nav_content = load_component("navigation")
    if nav_content and presentation_name in slide_titles:
        # Format slide titles with proper indentation (one per line)
        titles_list = slide_titles[presentation_name]
        formatted_titles = "[\n"
        for i, title in enumerate(titles_list):
            formatted_titles += f'            "{title}"'
            if i < len(titles_list) - 1:
                formatted_titles += ","
            formatted_titles += "\n"
        formatted_titles += "        ]"

        # Replace the hardcoded titles array in the navigation
        import re

        nav_content = re.sub(
            r"const slideTitles = \[.*?\];",
            f"const slideTitles = {formatted_titles};",
            nav_content,
            flags=re.DOTALL,
        )
        html_content += nav_content
    else:
        # Fallback to basic navigation
        html_content += nav_content

    # Write the complete presentation
    output_path = Path(__file__).parent / f"{presentation_name}.html"
    output_path.write_text(html_content)
    print(f"Built presentation: {output_path}")


if __name__ == "__main__":
    if len(sys.argv) != 2:
        print("Usage: python build_presentation.py <presentation_name>")
        print("Available presentations: m2l, columbia, recsys, aibuilders")
        sys.exit(1)

    presentation_name = sys.argv[1]
    build_presentation(presentation_name)<|MERGE_RESOLUTION|>--- conflicted
+++ resolved
@@ -12,9 +12,7 @@
 
 def load_component(component_name):
     """Load a component file from the components directory."""
-    component_path = (
-        Path(__file__).parent / "components" / f"{component_name}.html"
-    )
+    component_path = Path(__file__).parent / "components" / f"{component_name}.html"
     if component_path.exists():
         return component_path.read_text()
     else:
@@ -66,10 +64,7 @@
             "Tech - Binary Decision Framework",
             "Context Sharing - Challenge",
             "Context Sharing - Solution",
-<<<<<<< HEAD
-=======
             "Additional Context Paths",
->>>>>>> ad4bbdcb
             "Context Sharing - In Action",
             "Benchmarking - Preliminary Results",
             "Case Study - Success Through Collaboration",
@@ -204,10 +199,7 @@
             "slide-tech-deep-dive-binary-decision-framework-solution",
             "slide-context-sharing-challenge",
             "slide-context-sharing-solution",
-<<<<<<< HEAD
-=======
             "slide-additional-context-paths",
->>>>>>> ad4bbdcb
             "slide-context-sharing-in-action",
             "slide-benchmarking-results",
             "slide-case-study-success-through-collaboration",
@@ -255,11 +247,7 @@
         return
 
     # Start building the HTML with presentation-specific head
-    head_component = (
-        f"head-{presentation_name}"
-        if presentation_name in ["columbia", "aibuilders"]
-        else "head"
-    )
+    head_component = f"head-{presentation_name}" if presentation_name in ["columbia", "aibuilders"] else "head"
     html_content = load_component(head_component)
     html_content += '\n<body>\n    <div class="slideshow-container">\n'
 
