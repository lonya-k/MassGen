# Contributing to MassGen

Thank you for your interest in contributing to MassGen (Multi-Agent Scaling System for GenAI)! We welcome contributions from the community and are excited to see what you'll bring to the project.

## 🛠️ Development Guidelines

### Project Structure

```
massgen/
├── __init__.py              # Main package exports
├── cli.py                   # Command-line interface
├── orchestrator.py          # Multi-agent coordination
├── chat_agent.py            # Chat agent implementation
├── agent_config.py          # Agent configuration management
├── message_templates.py     # Message template system
├── logger_config.py         # Logging configuration
├── utils.py                 # Helper functions and model registry
├── backend/                 # Model-specific implementations
│   ├── __init__.py
│   ├── base.py             # Base backend interface
│   ├── cli_base.py         # CLI backend base class
│   ├── chat_completions.py # Chat completion utilities
│   ├── response.py         # Response handling
│   ├── azure_openai.py     # Azure OpenAI backend
│   ├── claude.py           # Anthropic Claude backend
│   ├── claude_code.py      # Claude Code CLI backend
│   ├── gemini.py           # Google Gemini backend
│   ├── grok.py             # xAI Grok backend
<<<<<<< HEAD
│   └── lmstudio.py         # LMStudio backend
=======
│   ├── lmstudio.py         # LMStudio backend
│   └── *.md                # Backend documentation and API research
>>>>>>> 4e32e4d5
├── mcp_tools/              # MCP (Model Context Protocol) integration
│   ├── __init__.py
│   ├── README.md           # Comprehensive MCP documentation
│   ├── backend_utils.py    # Backend utility functions for MCP
│   ├── circuit_breaker.py  # Circuit breaker pattern implementation
│   ├── client.py           # MCP client implementation
│   ├── config_validator.py # Configuration validation
│   ├── converters.py       # Data format converters
│   ├── exceptions.py       # Custom MCP exceptions
<<<<<<< HEAD
│   └── security.py         # Security validation and sanitization
=======
│   ├── security.py         # Security validation and sanitization
│   ├── filesystem_manager.py # Workspace and snapshot management
│   └── *.md                # Individual component documentation
>>>>>>> 4e32e4d5
├── frontend/               # User interface components
│   ├── __init__.py
│   ├── coordination_ui.py  # Main UI coordination
│   ├── displays/           # Display implementations
│   │   ├── __init__.py
│   │   ├── base_display.py
│   │   ├── rich_terminal_display.py
│   │   ├── simple_display.py
│   │   └── terminal_display.py
│   └── logging/            # Frontend logging utilities
├── configs/                # Configuration files
│   ├── *.yaml             # Various agent configurations
│   └── *.md               # MCP setup guides and documentation
├── tests/                  # Test files
│   ├── __init__.py
│   ├── test_*.py          # Test implementations
│   ├── mcp_test_server.py # MCP stdio test server
│   ├── test_http_mcp_server.py # MCP HTTP test server
<<<<<<< HEAD
│   └── *.md               # Test documentation
=======
│   └── *.md               # Test documentation and case studies
>>>>>>> 4e32e4d5
└── v1/                     # Legacy version 1 code
    ├── __init__.py
    ├── agent.py
    ├── agents.py
    ├── backends/
    ├── cli.py
    ├── config.py
    ├── examples/
    ├── logging.py
    ├── main.py
    ├── orchestrator.py
    ├── streaming_display.py
    ├── tools.py
    ├── types.py
    └── utils.py
```

### Adding New Model Backends

To add support for a new model provider:

1. Create a new file in `massgen/backend/` (e.g., `new_provider.py`)
2. Inherit from the base backend class in `massgen/backend/base.py`
3. Implement the required methods for message processing and completion parsing
4. Add the model mapping in `massgen/utils.py`
5. Update configuration templates in `massgen/configs/`
6. Add tests in `massgen/tests/`
7. Update documentation

### Installation and Setup

#### Prerequisites

- Python 3.10 or higher
- API keys for the model providers you want to use

#### Development Setup

```bash
# Clone the repository
git clone https://github.com/Leezekun/MassGen.git
cd MassGen

# Install uv for dependency management
pip install uv

# Create virtual environment
uv venv

# Install dependencies (if requirements.txt exists)
uv pip install -r requirements.txt
```

#### Environment Configuration

Create a `.env` file in the `massgen` directory as described in [README](README.md)

### Contributing Areas

We welcome contributions in these areas:

- **New Model Backends**: Add support for additional AI models (Claude, local models via vLLM/SGLang, etc.)
- **Enhanced User Interface**: Improve the web interface, terminal displays, and visualization features
- **Performance & Scalability**: Optimize streaming, logging, coordination, and resource management
- **Advanced Agent Collaboration**: Improve communication patterns and consensus-building protocols
- **AG2 Integration**: Support AG2 agents in MassGen
- **Tool Ecosystem Integration**: Add support for MCP Servers and additional tool capabilities
- **Configuration & Templates**: Expand agent configuration options and pre-built templates
- **Documentation**: Add guides, examples, use cases, and comprehensive API documentation
- **Testing & Benchmarking**: Add test coverage and benchmarking frameworks
- **Bug Fixes**: Fix issues and edge cases

### Development Workflow

> **Important**: Our next version is v0.0.17. If you want to contribute, please contribute to the `dev/v0.0.17` branch.

1. **Fork the repository** and create a feature branch from `dev/v0.0.17`
2. **Set up the development environment** following the setup instructions above
3. **Make your changes** following the existing code style and patterns
4. **Add tests** for new functionality
5. **Update documentation** if needed
6. **Test your changes** thoroughly with different configurations
7. **Submit a pull request** with a clear description of your changes

### Testing

Run tests to ensure your changes work correctly:

```bash
# Run specific test files
uv run python -m pytest massgen/tests/test_*.py

# Test with different configurations
uv run python -m massgen.cli --config massgen/configs/single_4omini.yaml "Test question"
```

## 🤝 Community

- **Discord**: Join the #massgen channel of AG2 Discord server: https://discord.gg/VVrT2rQaz5
- **X**: Follow the official MassGen X account: https://x.com/massgen_ai
- **GitHub Issues**: Report bugs and request features
- **GitHub Discussions**: Ask questions and share ideas


## 📄 License

By contributing, you agree that your contributions will be licensed under the same Apache License 2.0 that covers the project.

---

Thank you for contributing to MassGen! 🚀<|MERGE_RESOLUTION|>--- conflicted
+++ resolved
@@ -27,12 +27,8 @@
 │   ├── claude_code.py      # Claude Code CLI backend
 │   ├── gemini.py           # Google Gemini backend
 │   ├── grok.py             # xAI Grok backend
-<<<<<<< HEAD
-│   └── lmstudio.py         # LMStudio backend
-=======
 │   ├── lmstudio.py         # LMStudio backend
 │   └── *.md                # Backend documentation and API research
->>>>>>> 4e32e4d5
 ├── mcp_tools/              # MCP (Model Context Protocol) integration
 │   ├── __init__.py
 │   ├── README.md           # Comprehensive MCP documentation
@@ -42,13 +38,9 @@
 │   ├── config_validator.py # Configuration validation
 │   ├── converters.py       # Data format converters
 │   ├── exceptions.py       # Custom MCP exceptions
-<<<<<<< HEAD
-│   └── security.py         # Security validation and sanitization
-=======
 │   ├── security.py         # Security validation and sanitization
 │   ├── filesystem_manager.py # Workspace and snapshot management
 │   └── *.md                # Individual component documentation
->>>>>>> 4e32e4d5
 ├── frontend/               # User interface components
 │   ├── __init__.py
 │   ├── coordination_ui.py  # Main UI coordination
@@ -67,11 +59,7 @@
 │   ├── test_*.py          # Test implementations
 │   ├── mcp_test_server.py # MCP stdio test server
 │   ├── test_http_mcp_server.py # MCP HTTP test server
-<<<<<<< HEAD
-│   └── *.md               # Test documentation
-=======
 │   └── *.md               # Test documentation and case studies
->>>>>>> 4e32e4d5
 └── v1/                     # Legacy version 1 code
     ├── __init__.py
     ├── agent.py
