# Changelog

All notable changes to MassGen will be documented in this file.

The format is based on [Keep a Changelog](https://keepachangelog.com/en/1.0.0/),
and this project adheres to [Semantic Versioning](https://semver.org/spec/v2.0.0.html).

<<<<<<< HEAD
=======
## [0.0.28] - 2025-10-06

### Added
- **AG2 Framework Integration**: Complete adapter system for external agent frameworks
  - New `massgen/adapters/` module with base adapter architecture (`base.py`, `ag2_adapter.py`)
  - Support for AG2 ConversableAgent and AssistantAgent types
  - Code execution capabilities with multiple executor types: LocalCommandLineCodeExecutor, DockerCommandLineCodeExecutor, JupyterCodeExecutor, YepCodeCodeExecutor
  - Function/tool calling support for AG2 agents
  - Async execution with `a_generate_reply` for autonomous operation
  - AG2 utilities module for agent setup and API key management (`adapters/utils/ag2_utils.py`)

- **External Agent Backend**: New backend type for integrating external frameworks
  - New `ExternalAgentBackend` class supporting adapter registry pattern
  - Bridge between MassGen orchestration and external agent frameworks via adapters
  - Framework-specific configuration extraction and validation
  - Currently supports AG2 with extensible architecture for future frameworks

- **AG2 Test Suite**: Comprehensive test coverage for AG2 integration
  - `test_ag2_adapter.py`: AG2 adapter functionality tests
  - `test_agent_adapter.py`: Base adapter interface tests
  - `test_external_agent_backend.py`: External backend integration tests

### Fixed
- **MCP Circuit Breaker Logic**: Enhanced initialization for MCP servers
  - Improved circuit breaker state management in `base_with_mcp.py`
  - Better error handling during MCP server initialization

### Documentations, Configurations and Resources

- **AG2 Configuration Examples**: New YAML configurations demonstrating AG2 integration
  - `ag2/ag2_single_agent.yaml`: Basic single AG2 agent setup
  - `ag2/ag2_coder.yaml`: AG2 agent with code execution
  - `ag2/ag2_coder_case_study.yaml`: Multi-agent setup with AG2 and Gemini
  - `ag2/ag2_gemini.yaml`: AG2-Gemini hybrid configuration

- **Design Documentation**: Enhanced multi-source agent integration design
  - Updated `MULTI_SOURCE_AGENT_INTEGRATION_DESIGN.md` with AG2 adapter architecture

### Technical Details
- **Commits**: 12 commits including AG2 integration, testing, and configuration examples
- **Files Modified**: 18 files with 1,423 insertions and 71 deletions
- **Major Features**: AG2 framework integration, external agent backend, adapter architecture
- **New Module**: `massgen/adapters/` with AG2 support
- **Contributors**: @Eric-Shang @praneeth999 @qidanrui @sonichi @Henry-811 and the MassGen team

>>>>>>> d566e26c
## [0.0.27] - 2025-10-03

### Added
- **Multimodal Support - Image Processing**: Foundation for multimodal content processing
  - New `stream_chunk` module with base classes for multimodal content (`base.py`, `text.py`, `multimodal.py`)
  - Support for image input and output in conversation messages
  - Image generation and understanding capabilities for multi-agent workflows
  - Multimodal content structure supporting images, audio, video, and documents (architecture ready)

- **File Upload and File Search**: Extended backend capabilities for document operations
  - File upload support integrated into Response backend via `_response_api_params_handler.py`
  - File search functionality for enhanced context retrieval and Q&A
  - Vector store management for file search operations
  - Cleanup utilities for uploaded files and vector stores

- **Workspace Tools Enhancements**: Extended MCP-based workspace management
  - Added `read_multimodal_files` tool for reading images as base64 data with MIME type

- **Claude Sonnet 4.5 Support**: Added latest Claude model to model mappings
  - Support for Claude Sonnet 4.5 (`claude-sonnet-4-5-20250929`)
  - Updated model registry in `utils.py`

### Changed
- **Message Architecture Refactoring**: Extracted and refactored messaging system for multimodal support
  - Extracted `StreamChunk` classes into dedicated module (`massgen/stream_chunk/`)
  - Enhanced message templates for image generation workflows
  - Improved orchestrator and chat agent for multimodal message handling

- **Backend Enhancements**: Extended backends for multimodal and file operations
  - Enhanced `response.py` with image generation, understanding, and saving capabilities
  - Improved `base_with_mcp.py` with image handling for MCP-based workflows
  - New `api_params_handler` module for centralized parameter management including file uploads
  - Better streaming and error handling for multimodal content

- **Frontend Display Improvements**: Enhanced terminal UI for multimodal content
  - Refactored `rich_terminal_display.py` for rendering images in terminal
  - Improved message formatting and visual presentation

### Documentations, Configurations and Resources

- **New Configuration Files**: Added multimodal and enhanced filesystem examples
  - `gpt4o_image_generation.yaml`: Multi-agent image generation setup
  - `gpt5nano_image_understanding.yaml`: Multi-agent image understanding configuration
  - `single_gpt4o_image_generation.yaml`: Single agent image generation
  - `single_gpt5nano_image_understanding.yaml`: Single agent image understanding
  - `single_gpt5nano_file_search.yaml`: Single agent file search example
  - `grok4_gpt5_gemini_filesystem.yaml`: Enhanced filesystem configuration
  - Updated `claude_code_gpt5nano.yaml` with improved filesystem settings

- **Case Study Documentation**: New `multi-turn-filesystem-support.md` demonstrating v0.0.25 multi-turn capabilities with Bob Dylan website example

- **Presentation Materials**: New `applied-ai-summit.html` presentation with updated build scripts and call-to-action slides

- **Example Resources**: New `multimodality.jpg` for testing multimodal capabilities under `massgen/configs/resources/v0.0.27-example/`


### Technical Details
- **Major Features**: Image processing foundation, StreamChunk architecture, file upload/search, workspace multimodal tools
- **New Module**: `massgen/stream_chunk/` with base, text, and multimodal classes
- **Contributors**: @qidanrui @sonichi @praneeth999 @ncrispino @Henry-811 and the MassGen team

## [0.0.26] - 2025-10-01

### Added
- **File Deletion and Workspace Management**: New MCP tools for workspace file operations
  - New workspace deletion tools: `delete_file`, `delete_files_batch` for managing workspace files
  - New comparison tools: `compare_directories`, `compare_files` for file diffing
  - Consolidated `_workspace_tools_server.py` replacing previous `_workspace_copy_server.py`
  - Improved workspace cleanup mechanisms for multi-turn sessions
  - Proper permission checks for all file operations

- **File-Based Context Paths**: Support for single file access without exposing entire directories
  - Context paths can now be individual files, not just directories
  - Better control over agent access to specific reference files
  - Enhanced path validation distinguishing between file and directory contexts

- **Protected Paths Feature**: Prevent agents from modifying specific reference files
  - Protected paths within write-permitted context paths
  - Agents can read but not modify protected files


### Changed
- **Code Refactoring**: Improved module structure and import paths
  - Moved utility modules from `backend/utils/` to top-level `massgen/` directory
  - Relocated `api_params_handler`, `formatter`, and `filesystem_manager` modules
  - Simplified import paths and improved code discoverability
  - Better separation of concerns between backend-specific and shared utilities

- **Path Permission Manager**: Major enhancements to permission system
  - Enhanced `will_be_writable` logic for better permission state tracking
  - Improved path validation distinguishing between context paths and workspace paths
  - Comprehensive test coverage in `test_path_permission_manager.py`
  - Better handling of edge cases and nested path scenarios

### Fixed
- **Path Permission Edge Cases**: Resolved various permission checking issues
  - Fixed file context path validation logic
  - Corrected protected path matching behavior
  - Improved handling of nested paths and symbolic links
  - Better error handling for non-existent paths

### Documentations, Configurations and Resources

- **Example Resources**: Added v0.0.26 example resources for testing new features
  - Bob Dylan themed website with multiple pages and styles
  - Additional HTML, CSS, and JavaScript examples
  - Resources organized under `massgen/configs/resources/v0.0.26-example/`

- **Design Documentation**: Added comprehensive design documentation
  - New `file_deletion_and_context_files.md` documenting file deletion and context file features
  - Updated `permissions_and_context_files.md` with v0.0.26 features
  - Added detailed examples for protected paths and file context paths

- **Release Workflow Documentation**: Added comprehensive release example checklist
  - Step-by-step guide for release preparation in `docs/workflows/release_example_checklist.md`
  - Best practices for testing new features

- **Configuration Examples**: New configuration examples for v0.0.26 features
  - `gemini_gpt5nano_protected_paths.yaml`: Protected paths example
  - `gemini_gpt5nano_file_context_path.yaml`: File-based context paths example
  - `gemini_gemini_workspace_cleanup.yaml`: Workspace cleanup example

### Technical Details
- **Commits**: 20+ commits including file deletion tools, protected paths, and refactoring
- **Files Modified**: 46 files with 4,343 insertions and 836 deletions
- **Major Features**: File deletion tools, protected paths, file-based context paths, enhanced CLI prompts
- **New Tools**: `delete_file`, `delete_files_batch`, `compare_directories`, `compare_files` MCP tools
- **Contributors**: @praneeth999 @ncrispino @qidanrui @sonichi @Henry-811 and the MassGen team

## [0.0.25] - 2025-09-29

### Added
- **Multi-Turn Filesystem Support**: Complete implementation for persistent filesystem context across conversation turns
  - Automatic session management when `session_storage` is configured (no flag needed)
  - Persistent workspace management across conversation turns with `.massgen` directory
  - Workspace snapshot preservation and restoration between turns
  - Support for maintaining file context and modifications throughout multi-turn sessions
  - New configuration examples: `two_gemini_flash_filesystem_multiturn.yaml`, `grok4_gpt5_gemini_filesystem_multiturn.yaml`, `grok4_gpt5_claude_code_filesystem_multiturn.yaml`
  - Design documentation in `multi_turn_filesystem_design.md`

- **SGLang Backend Integration**: Added SGLang support to inference backend alongside existing vLLM
  - New SGLang server support with default port 30000 and `SGLANG_API_KEY` environment variable
  - SGLang-specific parameters support (e.g., `separate_reasoning` for guided generation)
  - Auto-detection between vLLM and SGLang servers based on configuration
  - New configuration `two_qwen_vllm_sglang.yaml` for mixed server deployments
  - Unified `InferenceBackend` class replacing separate `vllm.py` implementation
  - Updated documentation renamed from `vllm_implementation.md` to `inference_backend.md`

- **Enhanced Path Permission System**: New exclusion patterns and validation improvements
  - Added `DEFAULT_EXCLUDED_PATTERNS` for common directories (.git, node_modules, .venv, etc.)
  - New `will_be_writable` flag for better permission state tracking
  - Improved path validation with different handling for context vs workspace paths
  - Enhanced test coverage in `test_path_permission_manager.py`

### Changed
- **CLI Enhancements**: Major improvements to command-line interface
  - Enhanced logging with configurable log levels and file output
  - Improved error handling and user feedback

- **System Prompt Improvements**: Refined agent system prompts for better performance
  - Clearer instructions for file context handling
  - Better guidance for multi-turn conversations
  - Improved prompt templates for filesystem operations

- **Documentation Updates**: Comprehensive documentation improvements
  - Updated README with clearer installation instructions

### Fixed
- **Filesystem Manager**: Resolved workspace and permission issues
  - Fixed warnings for non-existent temporary workspaces
  - Better cleanup of old workspaces
  - Fixed relative path issues in workspace copy operations

- **Configuration Issues**: Multiple configuration fixes
  - Fixed multi-agent configuration templates
  - Fixed code generation prompts for consistency

### Technical Details
- **Commits**: 30+ commits including multi-turn filesystem, SGLang integration, and bug fixes
- **Files Modified**: 33 files with 3,188 insertions and 642 deletions
- **Major Features**: Multi-turn filesystem support, unified vLLM/SGLang backend, enhanced permissions
- **New Backend**: SGLang integration alongside existing vLLM support
- **Contributors**: @praneeth999 @ncrispino @qidanrui @sonichi @Henry-811 and the MassGen team

## [0.0.24] - 2025-09-26

### Added
- **vLLM Backend Support**: Complete integration with vLLM for high-performance local model serving
  - New `vllm.py` backend supporting VLLM's OpenAI-compatible API
  - Configuration examples in `three_agents_vllm.yaml`
  - Comprehensive documentation in `vllm_implementation.md`
  - Support for large-scale model inference with optimized performance

- **POE Provider Support**: Extended ChatCompletions backend to support POE (Platform for Open Exploration)
  - Added POE provider integration for accessing multiple AI models through a single platform
  - Seamless integration with existing ChatCompletions infrastructure

- **GPT-5-Codex Model Recognition**: Added GPT-5-Codex to model registry
  - Extended model mappings in `utils.py` to recognize gpt-5-codex as a valid OpenAI model

- **Backend Utility Modules**: Major refactoring for improved modularity
  - New `api_params_handler` module for centralized API parameter management
  - New `formatter` module for standardized message formatting across backends
  - New `token_manager` module for unified token counting and management
  - Extracted filesystem utilities into dedicated `filesystem_manager` module

### Changed
- **Backend Consolidation**: Significant code refactoring and simplification
  - Refactored `chat_completions.py` and `response.py` with cleaner API handler patterns
  - Moved filesystem management from `mcp_tools` to `backend/utils/filesystem_manager`
  - Improved separation of concerns with specialized handler modules
  - Enhanced code reusability across different backend implementations

- **Documentation Updates**: Improved documentation structure
  - Moved `permissions_and_context_files.md` to backend docs
  - Added multi-source agent integration design documentation
  - Updated filesystem permissions case study for v0.0.21 and v0.0.22 features

- **CI/CD Pipeline**: Enhanced automated release process
  - Updated auto-release workflow for better reliability
  - Improved GitHub Actions configuration

- **Pre-commit Configuration**: Updated code quality tools
  - Enhanced pre-commit hooks for better code consistency
  - Updated linting rules for improved code standards

### Fixed
- **Streaming Chunk Processing**: Resolved critical bugs in chunk handling
  - Fixed chunk processing errors in response streaming
  - Improved error handling for malformed chunks
  - Better resilience in stream processing pipeline

- **Gemini Backend Session Management**: Improved cleanup
  - Implemented proper session closure for google-genai aiohttp client
  - Added explicit cleanup of aiohttp sessions to prevent potential resource leaks

### Technical Details
- **Commits**: 35 commits including backend refactoring, vLLM integration, and bug fixes
- **Files Modified**: 50+ files across backend, utilities, configurations, and documentation
- **Major Refactor**: Complete restructuring of backend utilities
- **New Backend**: vLLM integration for high-performance local inference
- **Contributors**: @qidanrui @sonichi @praneeth999 @ncrispino @Henry-811 and the MassGen team

## [0.0.23] - 2025-09-24

### Added
- **Backend Architecture Refactoring**: Major consolidation of MCP functionality
  - New `base_with_mcp.py` base class consolidating common MCP functionality (488 lines)
  - Extracted shared MCP logic from individual backends into unified base class
  - Standardized MCP client initialization and error handling across all backends

- **Formatter Module**: Extracted message and tool formatting logic into dedicated module
  - New `massgen/formatter/` module with specialized formatters
  - `message_formatter.py`: Handles message formatting across backends
  - `tool_formatter.py`: Manages tool call formatting
  - `mcp_tool_formatter.py`: Specialized MCP tool formatting

### Changed
- **Backend Consolidation**: Massive code deduplication across backends
  - Reduced `chat_completions.py` by 700+ lines
  - Reduced `claude.py` by 700+ lines
  - Simplified `response.py` by 468+ lines
  - Total reduction: ~1,932 lines removed across core backend files

### Fixed
- **Coordination Table Display**: Fixed escape key handling on macOS
  - Updated `create_coordination_table.py` and `rich_terminal_display.py`

### Technical Details
- **Commits**: 20+ commits focusing on backend refactoring and infrastructure improvements
- **Files Modified**: 100+ files across backend, documentation, CI/CD, and presentation components
- **Lines Changed**: Net reduction of ~1,932 lines through backend consolidation
- **Major Refactor**: MCP functionality extracted into shared `base_with_mcp.py` base class
- **Contributors**: @qidanrui @ncrispino @Henry-811 and the MassGen team

## [0.0.22] - 2025-09-22

### Added
- **Workspace Copy Tools via MCP**: New file copying capabilities for efficient workspace operations
  - Added `workspace_copy_server.py` with MCP-based file copying functionality (369 lines)
  - Support for copying files and directories between workspaces
  - Efficient handling of large files with streaming operations
  - Testing infrastructure for copy operations

- **Configuration Organization**: Major restructuring of configuration files for better usability
  - New hierarchical structure: `basic/`, `providers/`, `tools/`, `teams/` directories
  - Added comprehensive `README.md` for configuration guide
  - New `BACKEND_CONFIGURATION.md` with detailed backend setup
  - Organized configs by use case and provider for easier navigation
  - Added provider-specific examples (Claude, OpenAI, Gemini, Azure)

- **Enhanced File Operations**: Improved file handling for large-scale operations
  - Clear all temporary workspaces at startup for clean state
  - Enhanced security validation in MCP tools

### Changed

- **Workspace Management**: Optimized workspace operations and path handling
  - Enhanced `filesystem_manager.py` with 193 additional lines
  - Run MCP servers through FastMCP to avoid banner displays

- **Backend Enhancements**: Improved backend capabilities
  - Improved `response.py` with better error handling

### Fixed
- **Write Tool Call Issues**: Resolved large character count problems
  - Fixed write tool call issues when dealing with large character counts

- **Path Resolution Issues**: Resolved various path-related bugs
  - Fixed relative/absolute path workspace issues
  - Improved path validation and normalization

- **Documentation Fixes**: Corrected multiple documentation issues
  - Fixed broken links in case studies
  - Fixed config file paths in documentation and examples
  - Corrected example commands with proper paths

### Technical Details
- **Commits**: 50+ commits including workspace copy, configuration restructuring, and documentation improvements
- **Files Modified**: 90+ files across configs, backend, mcp_tools, and documentation
- **Major Refactoring**: Configuration file reorganization into logical categories
- **New Documentation**: Added 762+ lines of documentation for configs and backends
- **Contributors**: @ncrispino @qidanrui @Henry-811 and the MassGen team

## [0.0.21] - 2025-09-19

### Added
- **Advanced Filesystem Permissions System**: Comprehensive permission management for agent file access
  - New `PathPermissionManager` class for granular permission validation
  - User context paths with configurable READ/WRITE permissions for multi-agent file sharing
  - Test suite for permission validation in `test_path_permission_manager.py`
  - Documentation in `permissions_and_context_files.md` for implementation guide

- **Function Hook Manager**: Per-agent function call permission system
  - Refactored `FunctionHookManager` to be per-agent rather than global
  - Pre-tool-use hooks for validating file operations before execution
  - Support for write permission enforcement during context agent operations
  - Integration with all function-based backends (OpenAI, Claude, Chat Completions)

- **Grok MCP Integration**: Extended MCP support to Grok backend
  - Migrated Grok backend to inherit from Chat Completions backend
  - Full MCP server support for Grok including stdio and HTTP transports
  - Filesystem support through MCP servers

- **New Configuration Files**: Added test and example configurations
  - `grok3_mini_mcp_test.yaml`: Grok MCP testing configuration
  - `grok3_mini_mcp_example.yaml`: Grok MCP usage example
  - `grok3_mini_streamable_http_test.yaml`: Grok HTTP streaming test
  - `grok_single_agent.yaml`: Single Grok agent configuration
  - `fs_permissions_test.yaml`: Filesystem permissions testing configuration

### Changed
- **Backend Architecture**: Unified backend implementations and permission support
  - Grok backend refactored to use Chat Completions backend
  - All backends now support per-agent permission management
  - Enhanced context file support across Claude, Gemini, and OpenAI backends

### Technical Details
- **Commits**: 20+ commits including permission system, Grok MCP, and terminal improvements
- **Files Modified**: 40+ files across backends, MCP tools, permissions, and display modules
- **New Features**: Filesystem permissions, per-agent hooks, Grok MCP via Chat Completions
- **Contributors**: @Eric-Shang @ncrispino @qidanrui @Henry-811 and the MassGen team

## [0.0.20] - 2025-09-17

### Added
- **Claude Backend MCP Support**: Extended MCP (Model Context Protocol) integration to Claude backend
  - Filesystem support through MCP servers (`FilesystemSupport.MCP`) for Claude backend
  - Support for both stdio and HTTP-based MCP servers with Claude Messages API
  - Seamless integration with existing Claude function calling and tool use
  - Recursive execution model allowing Claude to autonomously chain multiple tool calls in sequence without user intervention
  - Enhanced error handling and retry mechanisms for Claude MCP operations

- **MCP Configuration Examples**: New YAML configurations for Claude MCP usage
  - `claude_mcp_test.yaml`: Basic Claude MCP testing with test server
  - `claude_mcp_example.yaml`: Claude MCP integration example
  - `claude_streamable_http_test.yaml`: HTTP transport testing for Claude MCP

- **Documentation**: Enhanced MCP technical documentation
  - `MCP_IMPLEMENTATION_CLAUDE_BACKEND.md`: Complete technical documentation for Claude MCP integration
  - Detailed architecture diagrams and implementation guides

### Changed
- **Backend Enhancements**: Improved MCP support across backends
  - Extended MCP integration from Gemini and Chat Completions to include Claude backend
  - Enhanced error reporting and debugging for MCP operations
  - Added Kimi/Moonshot API key support in Chat Completions backend

### Technical Details
- **New Features**: Claude backend MCP integration with recursive execution model
- **Files Modified**: Claude backend modules (`claude.py`), MCP tools, configuration examples
- **MCP Coverage**: Major backends now support MCP (Claude, Gemini, Chat Completions including OpenAI)
- **Contributors**: @praneeth999 @qidanrui @sonichi @ncrispino @Henry-811 MassGen development team

## [0.0.19] - 2025-09-15

### Added
- **Coordination Tracking System**: Comprehensive tracking of multi-agent coordination events
  - New `coordination_tracker.py` with `CoordinationTracker` class for capturing agent state transitions
  - Event-based tracking with timestamps and context preservation
  - Support for recording answers, votes, and coordination phases
  - New `create_coordination_table.py` utility in `massgen/frontend/displays/` for generating coordination reports

- **Enhanced Agent Status Management**: New enums for better state tracking
  - Added `ActionType` enum in `massgen/utils.py`: NEW_ANSWER, VOTE, VOTE_IGNORED, ERROR, TIMEOUT, CANCELLED
  - Added `AgentStatus` enum in `massgen/utils.py`: STREAMING, VOTED, ANSWERED, RESTARTING, ERROR, TIMEOUT, COMPLETED
  - Improved state machine for agent coordination lifecycle

### Changed
- **Frontend Display Enhancements**: Improved terminal interface with coordination visualization
  - Modified `massgen/frontend/displays/rich_terminal_display.py` to add coordination table display method
  - Added new terminal menu option 'r' to display coordination table
  - Enhanced menu system with better organization of debugging tools
  - Support for rich-formatted tables showing agent interactions across rounds

### Technical Details
- **Commits**: 20+ commits including coordination tracking system and frontend enhancements
- **Files Modified**: 5+ files across coordination tracking, frontend displays, and utilities
- **New Features**: Coordination event tracking with visualization capabilities
- **Contributors**: @ncrispino @qidanrui @sonichi @a5507203 @Henry-811 and the MassGen team

## [0.0.18] - 2025-09-12

### Added
- **Chat Completions MCP Support**: Extended MCP (Model Context Protocol) integration to ChatCompletions-based backends
  - Full MCP support for all Chat Completions providers (Cerebras AI, Together AI, Fireworks AI, Groq, Nebius AI Studio, OpenRouter)
  - Filesystem support through MCP servers (`FilesystemSupport.MCP`) for Chat Completions backend
  - Cross-provider function calling compatibility enabling seamless MCP tool execution across different providers
  - Universal MCP server compatibility with existing stdio and streamable-http transports

- **New MCP Configuration Examples**: Added 9 new Chat Completions MCP configurations
  - GPT-OSS configurations: `gpt_oss_mcp_example.yaml`, `gpt_oss_mcp_test.yaml`, `gpt_oss_streamable_http_test.yaml`
  - Qwen API configurations: `qwen_api_mcp_example.yaml`, `qwen_api_mcp_test.yaml`, `qwen_api_streamable_http_test.yaml`
  - Qwen Local configurations: `qwen_local_mcp_example.yaml`, `qwen_local_mcp_test.yaml`, `qwen_local_streamable_http_test.yaml`

- **Enhanced LMStudio Backend**: Improved local model support
  - Better tracking of attempted model loads
  - Improved server output handling and error reporting

### Changed
- **Backend Architecture**: Major MCP framework expansion
  - Extended existing v0.0.15 MCP infrastructure to support all ChatCompletions providers
  - Refactored `chat_completions.py` with 1200+ lines of MCP integration code
  - Enhanced error handling and retry mechanisms for provider-specific quirks

- **CLI Improvements**: Better backend creation and provider detection
  - Enhanced backend creation logic for improved provider handling
  - Better system message handling for different backend types

### Technical Details
- **Main Feature**: Chat Completions MCP integration enabling all providers to use MCP tools
- **Files Modified**: 20+ files across backend, mcp_tools, configurations, and CLI
- **Contributors**: @praneeth999 @qidanrui @sonichi @a5507203 @ncrispino @Henry-811 and the MassGen team

## [0.0.17] - 2025-09-10

### Added
- **OpenAI Backend MCP Support**: Extended MCP (Model Context Protocol) integration to OpenAI backend
  - Full MCP tool discovery and execution capabilities for OpenAI models
  - Support for both stdio and HTTP-based MCP servers with OpenAI
  - Seamless integration with existing OpenAI function calling
  - Robust error handling and retry mechanisms

- **MCP Configuration Examples**: New YAML configurations for OpenAI MCP usage
  - `gpt5_mini_mcp_test.yaml`: Basic OpenAI MCP testing with test server
  - `gpt5_mini_mcp_example.yaml`: Weather service integration example for OpenAI
  - `gpt5_mini_streamable_http_test.yaml`: HTTP transport testing for OpenAI MCP
  - Enhanced existing multi-agent configurations with OpenAI MCP support

- **Documentation**: Added case studies and technical documentation
  - `unified-filesystem-mcp-integration.md`: Case study demonstrating unified filesystem capabilities with MCP integration across multiple backends (from v0.0.16)
  - `MCP_INTEGRATION_RESPONSE_BACKEND.md`: Technical documentation for MCP integration with response backends

### Changed
- **Backend Enhancements**: Improved MCP support across backends
  - Extended MCP integration from Gemini and Claude Code to include OpenAI backend
  - Unified MCP tool handling across all supported backends
  - Enhanced error reporting and debugging for MCP operations

### Technical Details
- **New Features**: OpenAI backend MCP integration
- **Documentation**: Added case study for unified filesystem MCP integration
- **Contributors**: @praneeth999 @qidanrui @sonichi @ncrispino @a5507203 @Henry-811 and the MassGen team

## [0.0.16] - 2025-09-08

### Added
- **Unified Filesystem Support with MCP Integration**: Advanced filesystem capabilities designed for all backends
  - Complete `FilesystemManager` class providing unified filesystem access with extensible backend support
  - Currently supports Gemini and Claude Code backends, designed for seamless expansion to all backends
  - MCP-based filesystem operations enabling file manipulation, workspace management, and cross-agent collaboration

- **Expanded Configuration Library**: New YAML configurations for various use cases
  - **Gemini MCP Filesystem Testing**: `gemini_mcp_filesystem_test.yaml`, `gemini_mcp_filesystem_test_sharing.yaml`, `gemini_mcp_filesystem_test_single_agent.yaml`, `gemini_mcp_filesystem_test_with_claude_code.yaml`
  - **Hybrid Model Setups**: `geminicode_gpt5nano.yaml`

- **Case Studies**: Added comprehensive case studies from previous versions
  - `gemini-mcp-notion-integration.md`: Gemini MCP Notion server integration and productivity workflows
  - `claude-code-workspace-management.md`: Claude Code context sharing and workspace management demonstrations


### Technical Details
- **Commits**: 30+ commits including workspace redesign and orchestrator enhancements
- **Files Modified**: 40+ files across orchestrator, mcp_tools, configurations, and case studies
- **New Architecture**: Complete workspace management system with FilesystemManager
- **Contributors**: @ncrispino @a5507203 @sonichi @Henry-811 and the MassGen team

## [0.0.15] - 2025-09-05

### Added
- **MCP (Model Context Protocol) Integration Framework**: Complete implementation for external tool integration
  - New `massgen/mcp_tools/` package with 8 core modules for MCP support
  - Multi-server MCP client supporting simultaneous connections to multiple MCP servers
  - Two transport types: stdio (process-based) and streamable-http (web-based)
  - Circuit breaker patterns for fault tolerance and reliability
  - Comprehensive security framework with command sanitization and validation
  - Automatic tool discovery with name prefixing for multi-server setups

- **Gemini MCP Support**: Full MCP integration for Gemini backend
  - Session-based tool execution via Gemini SDK
  - Automatic tool discovery and calling capabilities
  - Robust error handling with exponential backoff
  - Support for both stdio and HTTP-based MCP servers
  - Integration with existing Gemini function calling

- **Test Infrastructure for MCP**: Development and testing utilities
  - Simple stdio-based MCP test server (`mcp_test_server.py`)
  - FastMCP streamable-http test server (`test_http_mcp_server.py`)
  - Comprehensive test suite for MCP integration

- **MCP Configuration Examples**: New YAML configurations for MCP usage
  - `gemini_mcp_test.yaml`: Basic Gemini MCP testing
  - `gemini_mcp_example.yaml`: Weather service integration example
  - `gemini_streamable_http_test.yaml`: HTTP transport testing
  - `multimcp_gemini.yaml`: Multi-server MCP configuration
  - Additional Claude Code MCP configurations

### Changed
- **Dependencies**: Updated package requirements
  - Added `mcp>=1.12.0` for official MCP protocol support
  - Added `aiohttp>=3.8.0` for HTTP-based MCP communication
  - Updated `pyproject.toml` and `requirements.txt`

- **Documentation**: Enhanced project documentation
  - Created technical analysis documents for Gemini MCP integration
  - Added comprehensive MCP tools README with architecture diagrams
  - Added security and troubleshooting guides for MCP

### Technical Details
- **Commits**: 40+ commits including MCP integration, documentation, and bug fixes
- **Files Modified**: 35+ files across MCP modules, backends, configurations, and tests
- **Security Features**: Configurable security levels (strict/moderate/permissive)
- **Contributors**: @praneeth999 @qidanrui @sonichi @a5507203 @ncrispino @Henry-811 and the MassGen team

## [0.0.14] - 2025-09-02

### Added
- **Enhanced Logging System**: Improved logging infrastructure with add_log feature
  - Better log organization and preservation for multi-agent workflows
  - Enhanced workspace management for Claude Code agents
  - New final answer directory structure in Claude Code and logs for storing final results

### Documentation
- **Release Documents**: Updated release documentation and materials
  - Updated CHANGELOG.md for better release tracking
  - Removed unnecessary use case documentation

### Technical Details
- **Commits**: 19 commits
- **Files Modified**: Logging system enhancements, documentation updates
- **New Features**: Enhanced logging, improved final presentation logging for Claude Code
- **Contributors**: @qidanrui @sonichi and the MassGen team

## [0.0.13] - 2025-08-28

### Added
- **Unified Logging System**: Better logging infrastructure for better debugging and monitoring
  - New centralized `logger_config.py` with colored console output and file logging
  - Debug mode support via `--debug` CLI flag for verbose logging
  - Consistent logging format across all backends, including Claude, Gemini, Grok, Azure OpenAI, and other providers
  - Color-coded log levels for better visibility (DEBUG: cyan, INFO: green)

- **Windows Platform Support**: Enhanced cross-platform compatibility
  - Windows-specific fixes for terminal display and color output
  - Improved path handling for Windows file systems
  - Better process management on Windows platform

### Changed
- **Frontend Improvements**: Refined display
  - Enhanced rich terminal display formatting to not show debug info in the final presentation

- **Documentation Updates**: Improved project documentation
  - Updated CONTRIBUTING.md with better guidelines
  - Enhanced README with logging configuration details
  - Renamed roadmap from v0.0.13 to v0.0.14 for future planning

### Technical Details
- **Commits**: 35+ commits including new logging system and Windows support
- **Files Modified**: 24+ files across backend, frontend, logging, and CLI modules
- **New Features**: Unified logging system with debug mode, Windows platform support
- **Contributors**: @qidanrui @sonichi @Henry-811 @JeffreyCh0 @voidcenter and the MassGen team

## [0.0.12] - 2025-08-27

### Added
- **Enhanced Claude Code Agent Context Sharing**: Improved multiple Claude Code agent coordination with workspace sharing
  - New workspace snapshot stored in orchestrator's space for better context management
  - New temporary working directory for each agent, stored in orchestrator's space
  - Claude Code agents can now share context by referencing their own temporary working directory in the orchestrator's workspace
  - Anonymous agent context mapping when referencing temporary directories
  - Improved context preservation across agent coordination cycles

- **Advanced Orchestrator Configurations**: Enhanced orchestrator configurations
  - Configurable system message support for orchestrator
  - New snapshot and temporary workspace settings for better context management

### Changed
- **Documentation Updates**: documentation improvements
  - Updated README with current features and usage examples
  - Improved configuration examples and setup instructions

### Technical Details
- **Commits**: 10+ commits including context sharing enhancements, workspace management, and configuration improvements
- **Files Modified**: 20+ files across orchestrator, backend, configuration, and documentation
- **New Features**: Enhanced Claude Code agent workspace sharing with temporary working directories and snapshot mechanisms
- **Contributors**: @qidanrui @sonichi @Henry-811 @JeffreyCh0 @voidcenter and the MassGen team

## [0.0.11] - 2025-08-25

### Known Issues
- **System Message Handling in Multi-Agent Coordination**: Critical issues affecting Claude Code agents
  - **Lost System Messages During Final Presentation** (`orchestrator.py:1183`)
    - Claude Code agents lose domain expertise during final presentation
    - ConfigurableAgent doesn't properly expose system messages via `agent.system_message`
  - **Backend Ignores System Messages** (`claude_code.py:754-762`)
    - Claude Code backend filters out system messages from presentation_messages
    - Only processes user messages, causing loss of agent expertise context
    - System message handling only works during initial client creation, not with `reset_chat=True`
  - **Ambiguous Configuration Sources**
    - Multiple conflicting system message sources: `custom_system_instruction`, `system_prompt`, `append_system_prompt`
    - Backend parameters silently override AgentConfig settings
    - Unclear precedence and behavior documentation
  - **Architecture Violations**
    - Orchestrator contains Claude Code-specific implementation details
    - Tight coupling prevents easy addition of new backends
    - Violates separation of concerns principle

### Fixed
- **Custom System Message Support**: Enhanced system message configuration and preservation
  - Added `base_system_message` parameter to conversation builders for agent's custom system message
  - Orchestrator now passes agent's `get_configurable_system_message()` to conversation builders
  - Custom system messages properly combined with MassGen coordination instructions instead of being overwritten
  - Backend-specific system prompt customization (system_prompt, append_system_prompt)
- **Claude Code Backend Enhancements**: Improved integration and configuration
  - Better system message handling and extraction
  - Enhanced JSON structured response parsing
  - Improved coordination action descriptions
- **Final Presentation & Agent Logic**: Enhanced multi-agent coordination (#135)
  - Improved final presentation handling for Claude Code agents
  - Better coordination between agents during final answer selection
  - Enhanced CLI presentation logic
  - Agent configuration improvements for workflow coordination
- **Evaluation Message Enhancement**: Improved synthesis instructions
  - Changed to "digest existing answers, combine their strengths, and do additional work to address their weaknesses"
  - Added "well" qualifier to evaluation questions
  - More explicit guidance for agents to synthesize and improve upon existing answers

### Changed
- **Documentation Updates**: Enhanced project documentation
  - Renamed roadmap from v0.0.11 to v0.0.12 for future planning
  - Updated README with latest features and improvements
  - Improved CONTRIBUTING guidelines
  - Enhanced configuration examples and best practices

### Added
- **New Configuration Files**: Introduced additional YAML configuration files
  - Added `multi_agent_playwright_automation.yaml` for browser automation workflows

### Removed
- **Deprecated Configurations**: Cleaned up configuration files
  - Removed `gemini_claude_code_paper_search_mcp.yaml`
  - Removed `gpt5_claude_code_paper_search_mcp.yaml`
- **Gemini CLI Tests**: Removed Gemini CLI related tests

### Technical Details
- **Commits**: 25+ commits including bug fixes, feature additions, and improvements
- **Files Modified**: 35+ files across backend, orchestrator, frontend, configuration, and documentation
- **New Configuration**: `multi_agent_playwright_automation.yaml` for browser automation workflows
- **Contributors**: @qidanrui @Leezekun @sonichi @voidcenter @Daucloud @Henry-811 and the MassGen team

## [0.0.10] - 2025-08-22

### Added
- **Azure OpenAI Support**: Integration with Azure OpenAI services
  - New `azure_openai.py` backend with async streaming capabilities
  - Support for Azure-hosted GPT-4.1 and GPT-5-chat models
  - Configuration examples for single and multi-agent Azure setups
  - Test suite for Azure OpenAI functionality
- **Enhanced Claude Code Backend**: Major refactoring and improvements
  - Simplified MCP (Model Context Protocol) integration
- **Final Presentation Support**: New orchestrator presentation capabilities
  - Support for final answer presentation in multi-agent scenarios
  - Fallback mechanisms for presentation generation
  - Test coverage for presentation functionality

### Fixed
- **Claude Code MCP**: Cleaned up and simplified MCP implementation
  - Removed redundant MCP server and transport modules
- **Configuration Management**: Improved YAML configuration handling
  - Fixed Azure OpenAI deployment configurations
  - Updated model mappings for Azure services

### Changed
- **Backend Architecture**: Significant refactoring of backend systems
  - Consolidated Azure OpenAI implementation using AsyncAzureOpenAI
  - Improved error handling and streaming capabilities
  - Enhanced async support across all backends
- **Documentation Updates**: Enhanced project documentation
  - Updated README with Azure OpenAI setup instructions
  - Renamed roadmap from v0.0.10 to v0.0.11
  - Improved presentation materials for DataHack Summit 2025
- **Test Infrastructure**: Expanded test coverage
  - Added comprehensive Azure OpenAI backend tests
  - Integration tests for final presentation functionality
  - Simplified test structure with better coverage

### Removed
- **Deprecated MCP Components**: Removed unused MCP modules
  - Removed standalone MCP client, transport, and server implementations
  - Cleaned up MCP test files and testing checklist
  - Simplified Claude Code backend by removing redundant MCP code

### Technical Details
- **Commits**: 35+ commits including Azure OpenAI integration and Claude Code improvements
- **Files Modified**: 30+ files across backend, configuration, tests, and documentation
- **New Backend**: Azure OpenAI backend with full async support
- **Contributors**: @qidanrui @Leezekun @sonichi and the MassGen team

## [0.0.9] - 2025-08-22

### Added
- **Quick Start Guide**: Comprehensive quickstart documentation in README
  - Streamlined setup instructions for new users
  - Example configurations for getting started quickly
  - Clear installation and usage steps
- **Multi-Agent Configuration Examples**: New configuration files for various setups
  - Paper search configuration with GPT-5 and Claude Code
  - Multi-agent setups with different model combinations
- **Roadmap Documentation**: Added comprehensive roadmap for version 0.0.10
  - Focused on Claude Code context sharing between agents
  - Multi-agent context synchronization planning
  - Enhanced backend features and CLI improvements roadmap

### Fixed
- **Web Search Processing**: Fixed bug in response handling for web search functionality
  - Improved error handling in web search responses
  - Better streaming of search results
- **Rich Terminal Display**: Fixed rendering issues in terminal UI
  - Resolved display formatting problems
  - Improved message rendering consistency

### Changed
- **Claude Code Integration**: Optimized Claude Code implementation
  - MCP (Model Context Protocol) integration
  - Streamlined Claude Code backend configuration
- **Documentation Updates**: Enhanced project documentation
  - Updated README with quickstart guide
  - Added CONTRIBUTING.md guidelines
  - Improved configuration examples

### Technical Details
- **Commits**: 10 commits including bug fixes, code cleanup, and documentation updates
- **Files Modified**: Multiple files across backend, configurations, and documentation
- **Contributors**: @qidanrui @sonichi @Leezekun @voidcenter @JeffreyCh0 @stellaxiang

## [0.0.8] - 2025-08-18

### Added
- **Timeout Management System**: Timeout capabilities for better control and time management
  - New `TimeoutConfig` class for configuring timeout settings at different levels
  - Orchestrator-level timeout with graceful fallback
  - Added `fast_timeout_example.yaml` configuration demonstrating conservative timeout settings
  - Test suite for timeout mechanisms in `test_timeout.py`
  - Timeout indicators in Rich Terminal Display showing remaining time
- **Enhanced Display Features**: Improved visual feedback and user experience
  - Optimized message display formatting for better readability
  - Enhanced status indicators for timeout warnings and fallback notifications
  - Improved coordination UI with better multi-agent status tracking

### Fixed
- **Display Optimization**: Multiple improvements to message rendering
  - Fixed message display synchronization issues
  - Optimized terminal display refresh rates
  - Improved handling of concurrent agent outputs
  - Better formatting for multi-line responses
- **Configuration Management**: Enhanced robustness of configuration loading
  - Fixed import ordering issues in CLI module
  - Improved error handling for missing configurations
  - Better validation of timeout settings

### Changed
- **Orchestrator Architecture**: Simplified and enhanced timeout implementation
  - Refactored timeout handling to be more efficient and maintainable
  - Improved graceful degradation when timeouts occur
  - Better integration with frontend displays for timeout notifications
  - Enhanced error messages for timeout scenarios
- **Code Cleanup**: Removed deprecated configurations and improved code organization
  - Removed obsolete `two_agents_claude_code` configuration
  - Cleaned up unused imports and redundant code
  - Reformatted files for better consistency
- **CLI Enhancements**: Improved command-line interface functionality
  - Better timeout configuration parsing
  - Enhanced error reporting for timeout scenarios
  - Improved help documentation for timeout settings

### Technical Details
- **Commits**: 18 commits including various optimizations and bug fixes
- **Files Modified**: 13+ files across orchestrator, frontend, configuration, and test modules
- **Key Features**: Timeout management system with graceful fallback, enhanced display optimizations
- **New Configuration**: `fast_timeout_example.yaml` for time-conscious usage
- **Contributors**: @qidanrui @Leezekun @sonichi @voidcenter

## [0.0.7] - 2025-08-15

### Added
- **Local Model Support**: Complete integration with LM Studio for running open-weight models locally
  - New `lmstudio.py` backend with automatic server management
  - Automatic model downloading and loading capabilities
  - Zero-cost reporting for local model usage
- **Extended Provider Support**: Enhanced ChatCompletionsBackend to support multiple providers
  - Cerebras AI, Together AI, Fireworks AI, Groq, Nebius AI Studio, OpenRouter
  - Provider-specific environment variable detection
  - Automatic provider name inference from base URLs
- **New Configuration Files**: Added configurations for local and hybrid model setups
  - `lmstudio.yaml`: Single agent configuration for LM Studio
  - `two_agents_opensource_lmstudio.yaml`: Hybrid setup with GPT-5 and local Qwen model
  - `gpt5nano_glm_qwen.yaml`: Three-agent setup combining Cerebras, ZAI GLM-4.5, and local Qwen
  - Updated `three_agents_opensource.yaml` for open-source model combinations

### Fixed
- **Backend Stability**: Improved error handling across all backend systems
  - Fixed API key resolution and client initialization
  - Enhanced provider name detection and configuration
  - Resolved streaming issues in ChatCompletionsBackend
- **Documentation**: Corrected references and updated model naming conventions
  - Fixed GPT model references in documentation diagrams
  - Updated case study file naming consistency

### Changed
- **Backend Architecture**: Refactored ChatCompletionsBackend for better extensibility
  - Improved provider registry and configuration management
  - Enhanced logging and debugging capabilities
  - Streamlined message processing and tool handling
- **Dependencies**: Added new requirements for local model support
  - Added `lmstudio==1.4.1` for LM Studio Python SDK integration
- **Documentation Updates**: Enhanced documentation for local model usage
  - Updated environment variables documentation
  - Added setup instructions for LM Studio integration
  - Improved backend configuration examples

### Technical Details
- **Commits**: 16 commits including merge pull requests #80 and #100
- **Files Modified**: 17+ files across backend, configuration, documentation, and CLI modules
- **New Dependencies**: LM Studio SDK (`lmstudio==1.4.1`)
- **Contributors**: @qidanrui @sonichi @Leezekun @praneeth999 @voidcenter

## [0.0.6] - 2025-08-13

### Added
- **GLM-4.5 Model Support**: Integration with ZhipuAI's GLM-4.5 model family
  - Added GLM-4.5 backend support in `chat_completions.py`
  - New configuration file `zai_glm45.yaml` for GLM-4.5 agent setup
  - Updated `zai_coding_team.yaml` with GLM-4.5 integration
  - Added GLM-4.5 model mappings and environment variable support
- **Enhanced Reasoning Display**: Improved reasoning presentation for GLM models
  - Added reasoning start and completion indicators in frontend displays
  - Enhanced coordination UI to show reasoning progress
  - Better visual formatting for reasoning states in terminal display

### Fixed
- **Claude Code Backend**: Updated default allowed tools configuration
  - Fixed default tools setup in `claude_code.py` backend

### Changed
- **Documentation Updates**: Updated README.md with GLM-4.5 support information
  - Added GLM-4.5 to supported models list
  - Updated environment variables documentation for ZhipuAI integration
  - Enhanced model comparison and configuration examples
- **Configuration Management**: Enhanced agent configuration system
  - Updated `agent_config.py` with GLM-4.5 support
  - Improved CLI integration for GLM models
  - Better model parameter handling in utils.py

### Technical Details
- **Commits**: 6 major commits including merge pull requests #90 and #94
- **Files Modified**: 12+ files across backend, frontend, configuration, and documentation
- **New Dependencies**: ZhipuAI GLM-4.5 model integration
- **Contributors**: @Stanislas0 @qidanrui @sonichi @Leezekun @voidcenter

## [0.0.5] - 2025-08-11

### Added
- **Claude Code Integration**: Complete integration with Claude Code CLI backend
  - New `claude_code.py` backend with streaming capabilities and tool support
  - Support for Claude Code SDK with stateful conversation management
  - JSON tool call functionality and proper tool result handling
  - Session management with append system prompt support
- **New Configuration Files**: Added Claude Code specific YAML configurations
  - `claude_code_single.yaml`: Single agent setup using Claude Code backend
  - `claude_code_flash2.5.yaml`: Multi-agent setup with Claude Code and Gemini Flash 2.5
  - `claude_code_flash2.5_gptoss.yaml`: Multi-agent setup with Claude Code, Gemini Flash 2.5, and GPT-OSS
- **Test Coverage**: Added test suite for Claude Code functionality
  - `test_claude_code_orchestrator.py`: orchestrator testing
  - Backend-specific test coverage for Claude Code integration

### Fixed
- **Backend Stability**: Multiple critical bug fixes across all backend systems
  - Fixed parameter handling in `chat_completions.py`, `claude.py`, `gemini.py`, `grok.py`
  - Resolved response processing issues in `response.py`
  - Improved error handling and client existence validation
- **Tool Call Processing**: Enhanced tool call parsing and execution
  - Deduplicated tool call parsing logic across backends
  - Fixed JSON tool call functionality and result formatting
  - Improved builtin tool result handling in streaming contexts
- **Message Handling**: Resolved system message processing issues
  - Fixed SystemMessage to StreamChunk conversion
  - Proper session info extraction from system messages
  - Cleaned up message formatting and display consistency
- **Frontend Display**: Fixed output formatting and presentation
  - Improved rich terminal display formatting
  - Better coordination UI integration and multi-turn conversation display
  - Enhanced status message display with proper newline handling

### Changed
- **Code Architecture**: Significant refactoring and cleanup across the codebase
  - Renamed and consolidated backend files for consistency
  - Simplified chat agent architecture and removed redundant code
  - Streamlined orchestrator logic with improved error handling
- **Configuration Management**: Updated and cleaned up configuration files
  - Updated agent configuration with Claude Code support
- **Backend Infrastructure**: Enhanced backend parameter handling
  - Improved stateful conversation management across all backends
  - Better integration with orchestrator for multi-agent coordination
  - Enhanced streaming capabilities with proper chunk processing
- **Documentation**: Updated project documentation
  - Added Claude Code setup instructions in README
  - Updated backend architecture documentation
  - Improved reasoning and streaming integration notes

### Technical Details
- **Commits**: 50+ commits since version 0.0.4
- **Files Modified**: 25+ files across backend, configuration, frontend, and test modules
- **Major Components Updated**: Backend systems, orchestrator, frontend display, configuration management
- **New Dependencies**: Added Claude Code SDK integration
- **Contributors**: @qidanrui @randombet @sonichi

## [0.0.4] - 2025-08-08

### Added
- **GPT-5 Series Support**: Full support for OpenAI's GPT-5 model family
  - GPT-5: Full-scale model with advanced capabilities
  - GPT-5-mini: Efficient variant for faster responses
  - GPT-5-nano: Lightweight model for resource-constrained deployments
- **New Model Parameters**: Introduced GPT-5 specific configuration options
  - `text.verbosity`: Control response detail level (low/medium/high)
  - `reasoning.effort`: Configure reasoning depth (minimal/medium/high)
  - Note: reasoning parameter is mutually exclusive with web search capability
- **Configuration Files**: Added dedicated YAML configurations
  - `gpt5.yaml`: Three-agent setup with GPT-5, GPT-5-mini, and GPT-5-nano
  - `gpt5_nano.yaml`: Three GPT-5-nano agents with different reasoning levels
- **Extended Model Support**: Added GPT-5 series to model mappings in utils.py
- **Reasoning for All Models**: Extended reasoning parameter support beyond GPT-5 models

### Fixed
- **Tool Output Formatting**: Added proper newline formatting for provider tool outputs
  - Web search status messages now display on new lines
  - Code interpreter status messages now display on new lines
  - Search query display formatting improved
- **YAML Configuration**: Fixed configuration syntax in GPT-5 related YAML files
- **Backend Response Handling**: Multiple bug fixes in response.py for proper parameter handling

### Changed
- **Documentation Updates**:
  - Updated README.md to highlight GPT-5 series support
  - Changed example commands to use GPT-5 models
  - Added new backend configuration examples with GPT-5 specific parameters
  - Updated models comparison table to show GPT-5 as latest OpenAI model
- **Parameter Handling**: Improved backend parameter validation
  - Temperature parameter now excluded for GPT-5 series models (like o-series)
  - Max tokens parameter now excluded for GPT-5 series models
  - Added conditional logic for GPT-5 specific parameters (text, reasoning)
- **Version Number**: Updated to 0.0.4 in massgen/__init__.py

### Technical Details
- **Commits**: 9 commits since version 0.0.3
- **Files Modified**: 6 files (response.py, utils.py, README.md, __init__.py, and 2 new config files)
- **Contributors**: @qidanrui @sonichi @voidcenter @JeffreyCh0 @praneeth999

## [0.0.3] - 2025-08-03

### Added
- Complete architecture with foundation release
- Multi-backend support: Claude (Messages API), Gemini (Chat API), Grok (Chat API), OpenAI (Responses API)
- Builtin tools: Code execution and web search with streaming results
- Async streaming with proper chat agent interfaces and tool result handling
- Multi-agent orchestration with voting and consensus mechanisms
- Real-time frontend displays with multi-region terminal UI
- CLI with file-based YAML configuration and interactive mode
- Proper StreamChunk architecture separating tool_calls from builtin_tool_results
- Multi-turn conversation support with dynamic context reconstruction
- Chat interface with orchestrator supporting async streaming
- Case study configurations and specialized YAML configs
- Claude backend support with production-ready multi-tool API and streaming
- OpenAI builtin tools support for code execution and web search streaming

### Fixed
- Grok backend testing and compatibility issues
- CLI multi-turn conversation display with coordination UI integration
- Claude streaming handler with proper tool argument capture
- CLI backend parameter passing with proper ConfigurableAgent integration

### Changed
- Restructured codebase with new architecture
- Improved message handling and streaming capabilities
- Enhanced frontend features and user experience

## [0.0.1] - Initial Release

### Added
- Basic multi-agent system framework
- Support for OpenAI, Gemini, and Grok backends
- Simple configuration system
- Basic streaming display
- Initial logging capabilities<|MERGE_RESOLUTION|>--- conflicted
+++ resolved
@@ -5,8 +5,6 @@
 The format is based on [Keep a Changelog](https://keepachangelog.com/en/1.0.0/),
 and this project adheres to [Semantic Versioning](https://semver.org/spec/v2.0.0.html).
 
-<<<<<<< HEAD
-=======
 ## [0.0.28] - 2025-10-06
 
 ### Added
@@ -52,7 +50,6 @@
 - **New Module**: `massgen/adapters/` with AG2 support
 - **Contributors**: @Eric-Shang @praneeth999 @qidanrui @sonichi @Henry-811 and the MassGen team
 
->>>>>>> d566e26c
 ## [0.0.27] - 2025-10-03
 
 ### Added
