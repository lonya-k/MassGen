<p align="center">
  <img src="assets/logo.png" alt="MassGen Logo" width="360" />
</p>

<p align="center">
  <a href="https://www.python.org/downloads/">
    <img src="https://img.shields.io/badge/python-3.11+-blue.svg" alt="Python 3.11+" style="margin-right: 5px;">
  </a>
  <a href="LICENSE">
    <img src="https://img.shields.io/badge/license-Apache%202.0-blue.svg" alt="License" style="margin-right: 5px;">
  </a>
  <a href="https://discord.massgen.ai">
    <img src="https://img.shields.io/discord/1153072414184452236?color=7289da&label=chat&logo=discord&style=flat-square" alt="Join our Discord">
  </a>
</p>

<h1 align="center">🚀 MassGen: Multi-Agent Scaling System for GenAI</h1>

<p align="center">
  <i>MassGen is a cutting-edge multi-agent system that leverages the power of collaborative AI to solve complex tasks.</i>
</p>

<p align="center">
  <a href="https://www.youtube.com/watch?v=Dp2oldJJImw">
    <img src="assets/massgen-demo.gif" alt="MassGen case study -- Berkeley Agentic AI Summit Question" width="800">
  </a>
</p>

<p align="center">
  <i>Multi-agent scaling through intelligent collaboration in Grok Heavy style</i>
</p>

MassGen is a cutting-edge multi-agent system that leverages the power of collaborative AI to solve complex tasks. It assigns a task to multiple AI agents who work in parallel, observe each other's progress, and refine their approaches to converge on the best solution to deliver a comprehensive and high-quality result. The power of this "parallel study group" approach is exemplified by advanced systems like xAI's Grok Heavy and Google DeepMind's Gemini Deep Think.

This project started with the "threads of thought" and "iterative refinement" ideas presented in [The Myth of Reasoning](https://docs.ag2.ai/latest/docs/blog/2025/04/16/Reasoning/), and extends the classic "multi-agent conversation" idea in [AG2](https://github.com/ag2ai/ag2). Here is a [video recording](https://www.youtube.com/watch?v=xM2Uguw1UsQ) of the background context introduction presented at the Berkeley Agentic AI Summit 2025.

---

## 📋 Table of Contents

<details open>
<summary><h3>✨ Key Features</h3></summary>

- [Cross-Model/Agent Synergy](#-key-features-1)
- [Parallel Processing](#-key-features-1)
- [Intelligence Sharing](#-key-features-1)
- [Consensus Building](#-key-features-1)
- [Live Visualization](#-key-features-1)
</details>

<details open>
<summary><h3>🆕 Latest Features</h3></summary>

- [v0.0.29 Features](#-latest-features-v0029)
</details>

<details open>
<summary><h3>🏗️ System Design</h3></summary>

- [System Architecture](#%EF%B8%8F-system-design-1)
- [Parallel Processing](#%EF%B8%8F-system-design-1)
- [Real-time Collaboration](#%EF%B8%8F-system-design-1)
- [Convergence Detection](#%EF%B8%8F-system-design-1)
- [Adaptive Coordination](#%EF%B8%8F-system-design-1)
</details>

<details open>
<summary><h3>🚀 Quick Start</h3></summary>

- [📥 Installation](#1--installation)
- [🔐 API Configuration](#2--api-configuration)
- [🧩 Supported Models and Tools](#3--supported-models-and-tools)
  - [Models](#models)
  - [Tools](#tools)
- [🏃 Run MassGen](#4--run-massgen)
  - [CLI Configuration Parameters](#cli-configuration-parameters)
  - [1. Single Agent (Easiest Start)](#1-single-agent-easiest-start)
  - [2. Multi-Agent Collaboration (Recommended)](#2-multi-agent-collaboration-recommended)
  - [3. Model Context Protocol (MCP)](#3-model-context-protocol-mcp)
  - [4. File System Operations](#4-file-system-operations--workspace-management)
  - [5. Project Integration (NEW in v0.0.21)](#5-project-integration--user-context-paths-new-in-v0021)
  - [Backend Configuration Reference](#backend-configuration-reference)
  - [Interactive Multi-Turn Mode](#interactive-multi-turn-mode)
- [📊 View Results](#5--view-results)
  - [Real-time Display](#real-time-display)
  - [Comprehensive Logging](#comprehensive-logging)
</details>

<details open>
<summary><h3>💡 Case Studies & Examples</h3></summary>

- [Case Studies](#-case-studies)
</details>

<details open>
<summary><h3>🗺️ Roadmap</h3></summary>

- Recent Achievements
  - [v0.0.29](#recent-achievements-v0029)
  - [v0.0.3 - v0.0.28](#previous-achievements-v003---v0028)
- [Key Future Enhancements](#key-future-enhancements)
  - Bug Fixes & Backend Improvements
  - Advanced Agent Collaboration
  - Expanded Model, Tool & Agent Integrations
  - Improved Performance & Scalability
  - Enhanced Developer Experience
- [v0.0.30 Roadmap](#v0030-roadmap)
</details>

<details open>
<summary><h3>📚 Additional Resources</h3></summary>

- [🤝 Contributing](#-contributing)
- [📄 License](#-license)
- [⭐ Star History](#-star-history)
</details>

---

## ✨ Key Features

| Feature | Description |
|---------|-------------|
| **🤝 Cross-Model/Agent Synergy** | Harness strengths from diverse frontier model-powered agents |
| **⚡ Parallel Processing** | Multiple agents tackle problems simultaneously |
| **👥 Intelligence Sharing** | Agents share and learn from each other's work |
| **🔄 Consensus Building** | Natural convergence through collaborative refinement |
| **📊 Live Visualization** | See agents' working processes in real-time |

---

## 🆕 Latest Features (v0.0.29)

**Experience v0.0.29 MCP Planning Mode:**

See the new MCP Planning Mode in action:

[![MassGen v0.0.29 MCP Planning Mode Demo](https://img.youtube.com/vi/jLrMMEIr118/0.jpg)](https://youtu.be/jLrMMEIr118)

**What's New in v0.0.29:**
- **MCP Planning Mode** - New coordination strategy that plans MCP tool usage without execution, preventing irreversible actions during collaboration
- **File Operation Safety** - Read-before-delete enforcement ensures agents review files before deletion
- **Enhanced MCP Tool Filtering** - Multi-level filtering with backend-level and per-MCP-server control
- **Gemini Planning Mode Support** - Extended planning mode compatibility to Gemini backend

<<<<<<< HEAD
**Try v0.0.28 AG2 Integration:**
```bash
# Install AG2 support (optional - only needed for AG2 configs)
uv pip install -e ".[external]"

# Try AG2 integration example
uv run python -m massgen.cli --config massgen/configs/ag2/ag2_coder_case_study.yaml "Output a summary comparing the differences between AG2 (https://github.com/ag2ai/ag2) and MassGen (https://github.com/Leezekun/MassGen) for LLM agents."
=======
**Try v0.0.29 MCP Planning Mode:**
```bash
# Five agents collaborating with planning mode (no execution during coordination)
uv run python -m massgen.cli \
  --config massgen/configs/tools/planning/five_agents_filesystem_mcp_planning_mode.yaml \
  "Create a comprehensive project structure with documentation"

# Test MCP tools with multiple agents
uv run python -m massgen.cli \
  --config massgen/configs/tools/mcp/five_agents_weather_mcp_test.yaml \
  "Compare weather forecasts for New York, London, and Tokyo"
>>>>>>> 9fc66237
```

→ [See all release examples](massgen/configs/README.md#release-history--examples)

---

## 🏗️ System Design

MassGen operates through an architecture designed for **seamless multi-agent collaboration**:

```mermaid
graph TB
    O[🚀 MassGen Orchestrator<br/>📋 Task Distribution & Coordination]

    subgraph Collaborative Agents
        A1[Agent 1<br/>🏗️ Anthropic/Claude + Tools]
        A2[Agent 2<br/>🌟 Google/Gemini + Tools]
        A3[Agent 3<br/>🤖 OpenAI/GPT + Tools]
        A4[Agent 4<br/>⚡ xAI/Grok + Tools]
    end

    H[🔄 Shared Collaboration Hub<br/>📡 Real-time Notification & Consensus]

    O --> A1 & A2 & A3 & A4
    A1 & A2 & A3 & A4 <--> H

    classDef orchestrator fill:#e1f5fe,stroke:#0288d1,stroke-width:3px
    classDef agent fill:#f3e5f5,stroke:#7b1fa2,stroke-width:2px
    classDef hub fill:#e8f5e8,stroke:#388e3c,stroke-width:2px

    class O orchestrator
    class A1,A2,A3,A4 agent
    class H hub
```

The system's workflow is defined by the following key principles:

**Parallel Processing** - Multiple agents tackle the same task simultaneously, each leveraging their unique capabilities (different models, tools, and specialized approaches).

**Real-time Collaboration** - Agents continuously share their working summaries and insights through a notification system, allowing them to learn from each other's approaches and build upon collective knowledge.

**Convergence Detection** - The system intelligently monitors when agents have reached stability in their solutions and achieved consensus through natural collaboration rather than forced agreement.

**Adaptive Coordination** - Agents can restart and refine their work when they receive new insights from others, creating a dynamic and responsive problem-solving environment.

This collaborative approach ensures that the final output leverages collective intelligence from multiple AI systems, leading to more robust and well-rounded results than any single agent could achieve alone.

---

## 🚀 Quick Start

### 1. 📥 Installation

**Core Installation** (requires Python 3.11+):
```bash
git clone https://github.com/Leezekun/MassGen.git
cd MassGen

pip install uv
uv venv

# Optional: Install AG2 framework integration (only needed for AG2 configs)
# uv pip install -e ".[external]"
```

**Global Installation using `uv tool` (Recommended for multi-directory usage):**

Install MassGen using `uv tool` for isolated, global access:

```bash
# Clone the repository
git clone https://github.com/Leezekun/MassGen.git
cd MassGen

# Install MassGen as a global tool in editable mode
uv tool install -e .

# Optional: Install AG2 framework integration (only needed for AG2 configs)
# uv pip install -e ".[external]"

# Now run from any directory
cd ~/projects/website
uv tool run massgen --config tools/filesystem/gemini_gpt5_filesystem_multiturn.yaml

cd ~/documents/research
uv tool run massgen --config tools/filesystem/gemini_gpt5_filesystem_multiturn.yaml
```

**Benefits of `uv tool` installation:**
- ✅ Isolated Python environment (no conflicts with system Python)
- ✅ Available globally from any directory
- ✅ Editable mode (`-e .`) allows live development
- ✅ Easy updates with `git pull` (editable mode)
- ✅ Clean uninstall with `uv tool uninstall massgen`

**Optional Dependencies:**
```bash
# AG2 Framework Integration (for external agent frameworks)
uv pip install -e ".[external]"
```

**Optional CLI Tools** (for enhanced capabilities):
```bash
# Claude Code CLI - Advanced coding assistant
npm install -g @anthropic-ai/claude-code

# LM Studio - Local model inference
# For MacOS/Linux
sudo ~/.lmstudio/bin/lms bootstrap
# For Windows
cmd /c %USERPROFILE%/.lmstudio/bin/lms.exe bootstrap
```

### 2. 🔐 API Configuration

Using the template file `.env.example` to create a `.env` file in the `massgen` directory with your API keys. Note that only the API keys of the models used by your MassGen agent team is needed.

```bash
# Copy example configuration
cp .env.example .env
```

**Useful links to get API keys:**
 - [Azure OpenAI](https://learn.microsoft.com/en-us/azure/ai-services/openai/)
 - [Cerebras](https://inference-docs.cerebras.ai/introduction)
 - [Claude](https://docs.anthropic.com/en/api/overview)
 - [Gemini](https://ai.google.dev/gemini-api/docs)
 - [Grok](https://docs.x.ai/docs/overview)
 - [Kimi/Moonshot](https://platform.moonshot.ai/)
 - [OpenAI](https://platform.openai.com/api-keys)
 - [POE](https://poe.com/)
 - [Z AI](https://docs.z.ai/guides/overview/quick-start)

### 3. 🧩 Supported Models and Tools

#### Models

The system currently supports multiple model providers with advanced capabilities:

**API-based Models:**
- **Azure OpenAI** (NEW in v0.0.10): GPT-4, GPT-4o, GPT-3.5-turbo, GPT-4.1, GPT-5-chat
- **Cerebras AI**: GPT-OSS-120B...
- **Claude**: Claude Haiku 3.5, Claude Sonnet 4, Claude Opus 4...
- **Claude Code**: Native Claude Code SDK with comprehensive dev tools
- **Gemini**: Gemini 2.5 Flash, Gemini 2.5 Pro...
- **Grok**: Grok-4, Grok-3, Grok-3-mini...
- **OpenAI**: GPT-5 series (GPT-5, GPT-5-mini, GPT-5-nano)...
- **Together AI**, **Fireworks AI**, **Groq**, **Kimi/Moonshot**, **Nebius AI Studio**, **OpenRouter**, **POE**: LLaMA, Mistral, Qwen...
- **Z AI**: GLM-4.5

**Local Model Support:**
- **vLLM & SGLang** (ENHANCED in v0.0.25): Unified inference backend supporting both vLLM and SGLang servers
  - Auto-detection between vLLM (port 8000) and SGLang (port 30000) servers
  - Support for both vLLM and SGLang-specific parameters (top_k, repetition_penalty, separate_reasoning)
  - Mixed server deployments with configuration example: `two_qwen_vllm_sglang.yaml`

- **LM Studio** (v0.0.7+): Run open-weight models locally with automatic server management
  - Automatic LM Studio CLI installation
  - Auto-download and loading of models
  - Zero-cost usage reporting
  - Support for LLaMA, Mistral, Qwen and other open-weight models

More providers and local inference engines (sglang) are welcome to be added.

#### Tools

MassGen agents can leverage various tools to enhance their problem-solving capabilities. Both API-based and CLI-based backends support different tool capabilities.

**Supported Built-in Tools by Backend:**

| Backend | Live Search | Code Execution | File Operations | MCP Support | Advanced Features |
|---------|:-----------:|:--------------:|:---------------:|:-----------:|:-----------------|
| **Azure OpenAI** (NEW in v0.0.10) | ❌ | ❌ | ❌ | ❌ | Code interpreter, Azure deployment management |
| **Claude API**  | ✅ | ✅ | ✅ | ✅ | Web search, code interpreter, **MCP integration** |
| **Claude Code** | ✅ | ✅ | ✅ | ✅ | **Native Claude Code SDK, comprehensive dev tools, MCP integration** |
| **Gemini API** | ✅ | ✅ | ✅ | ✅ | Web search, code execution, **MCP integration**|
| **Grok API** | ✅ | ❌ | ✅ | ✅ | Web search, **MCP integration** |
| **OpenAI API** | ✅ | ✅ | ✅ | ✅ | Web search, code interpreter, **MCP integration** |
| **ZAI API** | ❌ | ❌ | ✅ | ✅ | **MCP integration** |


### 4. 🏃 Run MassGen

#### 🚀 Getting Started

#### CLI Configuration Parameters

| Parameter          | Description |
|-------------------|-------------|
| `--config`         | Path to YAML configuration file with agent definitions, model parameters, backend parameters and UI settings |
| `--backend`        | Backend type for quick setup without a config file (`claude`, `claude_code`, `gemini`, `grok`, `openai`, `azure_openai`, `zai`). Optional for [models with default backends](massgen/utils.py).|
| `--model`          | Model name for quick setup (e.g., `gemini-2.5-flash`, `gpt-5-nano`, ...). `--config` and `--model` are mutually exclusive - use one or the other. |
| `--system-message` | System prompt for the agent in quick setup mode. If `--config` is provided, `--system-message` is omitted. |
| `--no-display`     | Disable real-time streaming UI coordination display (fallback to simple text output).|
| `--no-logs`        | Disable real-time logging.|
| `--debug`          | Enable debug mode with verbose logging (NEW in v0.0.13). Shows detailed orchestrator activities, agent messages, backend operations, and tool calls. Debug logs are saved to `agent_outputs/log_{time}/massgen_debug.log`. |
| `"<your question>"`         | Optional single-question input; if omitted, MassGen enters interactive chat mode. |


#### **1. Single Agent (Easiest Start)**

**Quick Start Commands:**
```bash
# Quick test with any supported model - no configuration needed
uv run python -m massgen.cli --model claude-3-5-sonnet-latest "What is machine learning?"
uv run python -m massgen.cli --model gemini-2.5-flash "Explain quantum computing"
uv run python -m massgen.cli --model gpt-5-nano "Summarize the latest AI developments"
```

**Configuration:**

Use the `agent` field to define a single agent with its backend and settings:

```yaml
agent:
  id: "<agent_name>"
  backend:
    type: "azure_openai" | "chatcompletion" | "claude" | "claude_code" | "gemini" | "grok" | "openai" | "zai" | "lmstudio" #Type of backend
    model: "<model_name>" # Model name
    api_key: "<optional_key>"  # API key for backend. Uses env vars by default.
  system_message: "..."    # System Message for Single Agent
```

→ [See all single agent configs](massgen/configs/basic/single/)


#### **2. Multi-Agent Collaboration (Recommended)**

**Configuration:**

Use the `agents` field to define multiple agents, each with its own backend and config:

**Quick Start Commands:**

```bash
# Three powerful agents working together - Gemini, GPT-5, and Grok
uv run python -m massgen.cli \
  --config massgen/configs/basic/multi/three_agents_default.yaml \
  "Analyze the pros and cons of renewable energy"
```

**This showcases MassGen's core strength:**
- **Gemini 2.5 Flash** - Fast research with web search
- **GPT-5 Nano** - Advanced reasoning with code execution
- **Grok-3 Mini** - Real-time information and alternative perspectives

```yaml
agents:  # Multiple agents (alternative to 'agent')
  - id: "<agent1 name>"
    backend:
      type: "azure_openai" | "chatcompletion" | "claude" | "claude_code" | "gemini" | "grok" | "openai" |  "zai" | "lmstudio" #Type of backend
      model: "<model_name>" # Model name
      api_key: "<optional_key>"  # API key for backend. Uses env vars by default.
    system_message: "..."    # System Message for Single Agent
  - id: "..."
    backend:
      type: "..."
      model: "..."
      ...
    system_message: "..."
```

→ [Explore more multi-agent setups](massgen/configs/basic/multi/)


#### **3. Model context protocol (MCP)**

The [Model context protocol](https://modelcontextprotocol.io/) (MCP) standardises how applications expose tools and context to language models. From the official documentation:

>MCP is an open protocol that standardizes how applications provide context to LLMs. Think of MCP like a USB-C port for AI applications. Just as USB-C provides a standardized way to connect your devices to various peripherals and accessories, MCP provides a standardized way to connect AI models to different data sources and tools.

**MCP Configuration Parameters:**

| Parameter | Type | Required | Description |
|-----------|------|----------|-------------|
| `mcp_servers` | dict | **Yes** (for MCP) | Container for MCP server definitions |
| └─ `type` | string | Yes | Transport: `"stdio"` or `"streamable-http"` |
| └─ `command` | string | stdio only | Command to run the MCP server |
| └─ `args` | list | stdio only | Arguments for the command |
| └─ `url` | string | http only | Server endpoint URL |
| └─ `env` | dict | No | Environment variables to pass |
| `allowed_tools` | list | No | Whitelist specific tools (if omitted, all tools available) |
| `exclude_tools` | list | No | Blacklist dangerous/unwanted tools |


**Quick Start Commands ([Check backend MCP support here](#tools)):**

```bash
# Weather service with GPT-5
uv run python -m massgen.cli \
  --config massgen/configs/tools/mcp/gpt5_nano_mcp_example.yaml \
  "What's the weather forecast for New York this week?"

# Multi-tool MCP with Gemini - Search + Weather + Filesystem (Requires BRAVE_API_KEY in .env)
uv run python -m massgen.cli \
  --config massgen/configs/tools/mcp/multimcp_gemini.yaml \
  "Find the best restaurants in Paris and save the recommendations to a file"
```

**Configuration:**

```yaml
agents:
  # Basic MCP Configuration:
  backend:
    type: "openai"              # Your backend choice
    model: "gpt-5-mini"         # Your model choice

    # Add MCP servers here
    mcp_servers:
      weather:                  # Server name (you choose this)
        type: "stdio"           # Communication type
        command: "npx"          # Command to run
        args: ["-y", "@modelcontextprotocol/server-weather"]  # MCP server package

  # That's it! The agent can now check weather.

  # Multiple MCP Tools Example:
  backend:
    type: "gemini"
    model: "gemini-2.5-flash"
    mcp_servers:
      # Web search
      search:
        type: "stdio"
        command: "npx"
        args: ["-y", "@modelcontextprotocol/server-brave-search"]
        env:
          BRAVE_API_KEY: "${BRAVE_API_KEY}"  # Set in .env file

      # HTTP-based MCP server (streamable-http transport)
      custodm_api:
        type: "streamable-http"   # For HTTP/SSE servers
        url: "http://localhost:8080/mcp/sse"  # Server endpoint


  # Tool configuration (MCP tools are auto-discovered)
  allowed_tools:                        # Optional: whitelist specific tools
    - "mcp__weather__get_current_weather"
    - "mcp__test_server__mcp_echo"
    - "mcp__test_server__add_numbers"

  exclude_tools:                        # Optional: blacklist specific tools
    - "mcp__test_server__current_time"
```

→ [View more MCP examples](massgen/configs/tools/mcp/)


#### **4. File System Operations & Workspace Management**

MassGen provides comprehensive file system support through multiple backends, enabling agents to read, write, and manipulate files in organized workspaces.


**Filesystem Configuration Parameters:**

| Parameter | Type | Required | Description |
|-----------|------|----------|-------------|
| `cwd` | string | **Yes** (for file ops) | Working directory for file operations (agent-specific workspace) |
| `snapshot_storage` | string | Yes | Directory for workspace snapshots |
| `agent_temporary_workspace` | string | Yes | Parent directory for temporary workspaces |


**Quick Start Commands:**

```bash
# File operations with Claude Code
uv run python -m massgen.cli \
  --config massgen/configs/tools/filesystem/claude_code_single.yaml \
  "Create a Python web scraper and save results to CSV"

# Multi-agent file collaboration
uv run python -m massgen.cli \
  --config massgen/configs/tools/filesystem/claude_code_context_sharing.yaml \
  "Generate a comprehensive project report with charts and analysis"
```

**Configuration:**

```yaml
# Basic Workspace Setup:
agents:
  - id: "file-agent"
    backend:
      type: "claude_code"          # Backend with file support
      model: "claude-sonnet-4"     # Your model choice
      cwd: "workspace"             # Isolated workspace for file operations

# Multi-Agent Workspace Isolation:
agents:
  - id: "analyzer"
    backend:
      type: "claude_code"
      cwd: "workspace1"            # Agent-specific workspace

  - id: "reviewer"
    backend:
      type: "gemini"
      cwd: "workspace2"            # Separate workspace

orchestrator:
  snapshot_storage: "snapshots"              # Shared snapshots directory
  agent_temporary_workspace: "temp_workspaces" # Temporary workspace management
```
**Available File Operations:**
- **Claude Code**: Built-in tools (Read, Write, Edit, MultiEdit, Bash, Grep, Glob, LS, TodoWrite)
- **Other Backends**: Via [MCP Filesystem Server](https://github.com/modelcontextprotocol/servers/blob/main/src%2Ffilesystem%2FREADME.md)

**Workspace Management:**
- **Isolated Workspaces**: Each agent's `cwd` is fully isolated and writable
- **Snapshot Storage**: Share workspace context between Claude Code agents
- **Temporary Workspaces**: Agents can access previous coordination results

→ [View more filesystem examples](massgen/configs/tools/filesystem/)

> ⚠️ **IMPORTANT SAFETY WARNING**
>
> MassGen agents can **autonomously read, write, modify, and delete files** within their permitted directories.
>
> **Before running MassGen with filesystem access:**
> - Only grant access to directories you're comfortable with agents modifying
> - Use the permission system to restrict write access where needed
> - Consider testing in an isolated directory or virtual environment first
> - Back up important files before granting write access
> - Review the `context_paths` configuration carefully
>
> The agents will execute file operations without additional confirmation once permissions are granted.

#### **5. Project Integration & User Context Paths (NEW in v0.0.21)**

Work directly with your existing projects! User Context Paths allow you to share specific directories with all agents while maintaining granular permission control. This enables secure multi-agent collaboration on your real codebases, documentation, and data.

MassGen automatically organizes all its working files under a `.massgen/` directory in your project root, keeping your project clean and making it easy to exclude MassGen's temporary files from version control.

**Project Integration Parameters:**

| Parameter | Type | Required | Description |
|-----------|------|----------|-------------|
| `context_paths` | list | **Yes** (for project integration) | Shared directories for all agents |
| └─ `path` | string | Yes | Absolute path to your project directory (**must be directory, not file**) |
| └─ `permission` | string | Yes | Access level: `"read"` or `"write"` |

**⚠️ Important:** Context paths must point to **directories**, not individual files. MassGen validates all paths during startup and will show clear error messages for missing paths or file paths.


**Quick Start Commands:**

```bash
# Multi-agent collaboration to improve the website in `massgen/configs/resources/v0.0.21-example
uv run python -m massgen.cli --config massgen/configs/tools/filesystem/gpt5mini_cc_fs_context_path.yaml "Enhance the website with: 1) A dark/light theme toggle with smooth transitions, 2) An interactive feature that helps users engage with the blog content (your choice - could be search, filtering by topic, reading time estimates, social sharing, reactions, etc.), and 3) Visual polish with CSS animations or transitions that make the site feel more modern and responsive. Use vanilla JavaScript and be creative with the implementation details."
```

**Configuration:**

```yaml
# Basic Project Integration:
agents:
  - id: "code-reviewer"
    backend:
      type: "claude_code"
      cwd: "workspace"             # Agent's isolated work area

orchestrator:
  context_paths:
    - path: "/home/user/my-project/src"
      permission: "read"           # Agents can analyze your code
    - path: "/home/user/my-project/docs"
      permission: "write"          # Final agent can update docs

# Advanced: Multi-Agent Project Collaboration
agents:
  - id: "analyzer"
    backend:
      type: "gemini"
      cwd: "analysis_workspace"

  - id: "implementer"
    backend:
      type: "claude_code"
      cwd: "implementation_workspace"

orchestrator:
  context_paths:
    - path: "/home/user/legacy-app/src"
      permission: "read"           # Read existing codebase
    - path: "/home/user/legacy-app/tests"
      permission: "write"          # Write new tests
    - path: "/home/user/modernized-app"
      permission: "write"          # Create modernized version
```

**This showcases project integration:**
- **Real Project Access** - Work with your actual codebases, not copies
- **Secure Permissions** - Granular control over what agents can read/modify
- **Multi-Agent Collaboration** - Multiple agents safely work on the same project
- **Context Agents** (during coordination): Always READ-only access to protect your files
- **Final Agent** (final execution): Gets the configured permission (READ or write)

**Use Cases:**
- **Code Review**: Agents analyze your source code and suggest improvements
- **Documentation**: Agents read project docs to understand context and generate updates
- **Data Processing**: Agents access shared datasets and generate analysis reports
- **Project Migration**: Agents examine existing projects and create modernized versions

**Clean Project Organization:**
```
your-project/
├── .massgen/                          # All MassGen state
│   ├── sessions/                      # Multi-turn conversation history (if using interactively)
│   │   └── session_20240101_143022/
│   │       ├── turn_1/                # Results from turn 1
│   │       ├── turn_2/                # Results from turn 2
│   │       └── SESSION_SUMMARY.txt    # Human-readable summary
│   ├── workspaces/                    # Agent working directories
│   │   ├── agent1/                    # Individual agent workspaces
│   │   └── agent2/
│   ├── snapshots/                     # Workspace snapshots for coordination
│   └── temp_workspaces/               # Previous turn results for context
├── massgen/
└── ...
```

**Benefits:**
- ✅ **Clean Projects** - All MassGen files contained in one directory
- ✅ **Easy Gitignore** - Just add `.massgen/` to `.gitignore`
- ✅ **Portable** - Move or delete `.massgen/` without affecting your project
- ✅ **Multi-Turn Sessions** - Conversation history preserved across sessions

**Configuration Auto-Organization:**
```yaml
orchestrator:
  # User specifies simple names - MassGen organizes under .massgen/
  snapshot_storage: "snapshots"         # → .massgen/snapshots/
  session_storage: "sessions"           # → .massgen/sessions/
  agent_temporary_workspace: "temp"     # → .massgen/temp/

agents:
  - backend:
      cwd: "workspace1"                 # → .massgen/workspaces/workspace1/
```

→ [Learn more about project integration](massgen/mcp_tools/permissions_and_context_files.md)

**Security Considerations:**
- **Agent ID Safety**: Avoid using agent+incremental digits for IDs (e.g., `agent1`, `agent2`). This may cause ID exposure during voting
- **File Access Control**: Restrict file access using MCP server configurations when needed
- **Path Validation**: All context paths are validated to ensure they exist and are directories (not files)
- **Directory-Only Context Paths**: Context paths must point to directories, not individual files

---

#### Additional Examples by Provider

**Claude (Recursive MCP Execution - v0.0.20+)**
```bash
# Claude with advanced tool chaining
uv run python -m massgen.cli \
  --config massgen/configs/tools/mcp/claude_mcp_example.yaml \
  "Research and compare weather in Beijing and Shanghai"
```

**OpenAI (GPT-5 Series with MCP - v0.0.17+)**
```bash
# GPT-5 with weather and external tools
uv run python -m massgen.cli \
  --config massgen/configs/tools/mcp/gpt5_mini_mcp_example.yaml \
  "What's the weather of Tokyo"
```

**Gemini (Multi-Server MCP - v0.0.15+)**
```bash
# Gemini with multiple MCP services
uv run python -m massgen.cli \
  --config massgen/configs/tools/mcp/multimcp_gemini.yaml \
  "Find accommodations in Paris with neighborhood analysis"    # (requires BRAVE_API_KEY in .env)
```

**Claude Code (Development Tools)**
```bash
# Professional development environment with auto-configured workspace
uv run python -m massgen.cli \
  --backend claude_code \
  --model sonnet \
  "Create a Flask web app with authentication"

# Default workspace directories created automatically:
# - workspace1/              (working directory)
# - snapshots/              (workspace snapshots)
# - temp_workspaces/        (temporary agent workspaces)
```

**Local Models (LM Studio - v0.0.7+)**
```bash
# Run open-source models locally
uv run python -m massgen.cli \
  --config massgen/configs/providers/local/lmstudio.yaml \
  "Explain machine learning concepts"
```

→ [Browse by provider](massgen/configs/providers/) | [Browse by tools](massgen/configs/tools/) | [Browse teams](massgen/configs/teams/)

#### Additional Use Case Examples

**Question Answering & Research:**
```bash
# Complex research with multiple perspectives
uv run python -m massgen.cli \
  --config massgen/configs/basic/multi/gemini_4o_claude.yaml \
  "What's best to do in Stockholm in October 2025"

# Specific research requirements
uv run python -m massgen.cli \
  --config massgen/configs/basic/multi/gemini_4o_claude.yaml \
  "Give me all the talks on agent frameworks in Berkeley Agentic AI Summit 2025"
```

**Creative Writing:**
```bash
# Story generation with multiple creative agents
uv run python -m massgen.cli \
  --config massgen/configs/basic/multi/gemini_4o_claude.yaml \
  "Write a short story about a robot who discovers music"
```

**Development & Coding:**
```bash
# Full-stack development with file operations
uv run python -m massgen.cli \
  --config  massgen/configs/tools/filesystem/claude_code_single.yaml \
  "Create a Flask web app with authentication"
```

**Web Automation:** (still in test)
```bash
# Browser automation with screenshots and reporting
# Prerequisites: npm install @playwright/mcp@latest (for Playwright MCP server)
uv run python -m massgen.cli \
  --config massgen/configs/tools/code-execution/multi_agent_playwright_automation.yaml \
  "Browse three issues in https://github.com/Leezekun/MassGen and suggest documentation improvements. Include screenshots and suggestions in a website."

# Data extraction and analysis
uv run python -m massgen.cli \
  --config massgen/configs/tools/code-execution/multi_agent_playwright_automation.yaml \
  "Navigate to https://news.ycombinator.com, extract the top 10 stories, and create a summary report"
```

→ [**See detailed case studies**](docs/case_studies/README.md) with real session logs and outcomes

#### Interactive Mode & Advanced Usage

**Multi-Turn Conversations:**
```bash
# Start interactive chat (no initial question)
uv run python -m massgen.cli \
  --config massgen/configs/basic/multi/three_agents_default.yaml

# Debug mode for troubleshooting
uv run python -m massgen.cli \
  --config massgen/configs/basic/multi/three_agents_default.yaml \
  --debug "Your question"
```

## Configuration Files

MassGen configurations are organized by features and use cases. See the [Configuration Guide](massgen/configs/README.md) for detailed organization and examples.

**Quick navigation:**
- **Basic setups**: [Single agent](massgen/configs/basic/single/) | [Multi-agent](massgen/configs/basic/multi/)
- **Tool integrations**: [MCP servers](massgen/configs/tools/mcp/) | [Web search](massgen/configs/tools/web-search/) | [Filesystem](massgen/configs/tools/filesystem/)
- **Provider examples**: [OpenAI](massgen/configs/providers/openai/) | [Claude](massgen/configs/providers/claude/) | [Gemini](massgen/configs/providers/gemini/)
- **Specialized teams**: [Creative](massgen/configs/teams/creative/) | [Research](massgen/configs/teams/research/) | [Development](massgen/configs/teams/development/)

See MCP server setup guides: [Discord MCP](massgen/configs/docs/DISCORD_MCP_SETUP.md) | [Twitter MCP](massgen/configs/docs/TWITTER_MCP_ENESCINAR_SETUP.md)

#### Backend Configuration Reference

For detailed configuration of all supported backends (OpenAI, Claude, Gemini, Grok, etc.), see:

→ **[Backend Configuration Guide](massgen/configs/BACKEND_CONFIGURATION.md)**

#### Interactive Multi-Turn Mode

MassGen supports an interactive mode where you can have ongoing conversations with the system:

```bash
# Start interactive mode with a single agent (no tool enabled by default)
uv run python -m massgen.cli --model gpt-5-mini

# Start interactive mode with configuration file
uv run python -m massgen.cli \
  --config massgen/configs/basic/multi/three_agents_default.yaml
```

**Interactive Mode Features:**
- **Multi-turn conversations**: Multiple agents collaborate to chat with you in an ongoing conversation
- **Real-time coordination tracking**: Live visualization of agent interactions, votes, and decision-making processes
- **Interactive coordination table**: Press `r` to view complete history of agent coordination events and state transitions
- **Real-time feedback**: Displays real-time agent and system status with enhanced coordination visualization
- **Clear conversation history**: Type `/clear` to reset the conversation and start fresh
- **Easy exit**: Type `/quit`, `/exit`, `/q`, or press `Ctrl+C` to stop

**Watch the recorded demo:**

[![MassGen Case Study](https://img.youtube.com/vi/h1R7fxFJ0Zc/0.jpg)](https://www.youtube.com/watch?v=h1R7fxFJ0Zc)

### 5. 📊 View Results

The system provides multiple ways to view and analyze results:

#### Real-time Display
- **Live Collaboration View**: See agents working in parallel through a multi-region terminal display
- **Status Updates**: Real-time phase transitions, voting progress, and consensus building
- **Streaming Output**: Watch agents' reasoning and responses as they develop

**Watch an example here:**

[![MassGen Case Study](https://img.youtube.com/vi/Dp2oldJJImw/0.jpg)](https://www.youtube.com/watch?v=Dp2oldJJImw)

#### Comprehensive Logging

All sessions are automatically logged with detailed information. The file can be viewed throught the interaction with UI.

##### Logging Storage Structure
Logging storage are organized in the following directory hierarchy:

```
massgen_logs/
└── log_{timestamp}/
    ├── agent_outputs/
    │   ├── agent_id.txt
    │   ├── final_presentation_agent_id.txt
    │   └── system_status.txt
    ├── agent_id/
    │   └── {answer_generation_timestamp}/
    │       └── files_included_in_generated_answer
    ├── final_workspace/
    │   └── agent_id/
    │       └── {answer_generation_timestamp}/
    │           └── files_included_in_generated_answer
    └── massgen.log / massgen_debug.log
```

##### Directory Structure Explanation
- `log_{timestamp}`: Main log directory identified by session timestamp
- `agent_outputs/`: Contains text outputs from each agent
  - `agent_id.txt`: Raw output from each agent
  - `final_presentation_agent_id.txt`: Final presentation for the selected agent
  - `system_status.txt`: System status information
- `agent_id/`: Directory for each agent containing answer versions
  - `{answer_generation_timestamp}/`: Timestamp directory for each answer version
    - `files_included_in_generated_answer`: All relevant files in that version
- `final_workspace/`: Final presentation for selected agents
  - `agent_id/`: Selected agent id
    - `{answer_generation_timestamp}/`: Timestamp directory for final presentation
      - `files_included_in_generated_answer`: All relevant files in final presentation
- `massgen.log` or `massgen_debug.log`: Main log file, `massgen.log` for general logging, `massgen_debug.log` for verbose debugging information.

##### Important Note
The final presentation continues to be stored in each Claude Code Agent's workspace as before. After generating the final presentation, the relevant files will be copied to the `final_workspace/` directory.

## 💡 Case Studies

### Case Studies

To see how MassGen works in practice, check out these detailed case studies based on real session logs:

- [**MassGen Case Studies**](docs/case_studies/README.md)

---


## 🗺️ Roadmap

MassGen is currently in its foundational stage, with a focus on parallel, asynchronous multi-agent collaboration and orchestration. Our roadmap is centered on transforming this foundation into a highly robust, intelligent, and user-friendly system, while enabling frontier research and exploration. An earlier version of MassGen can be found [here](./massgen/v1).

⚠️ **Early Stage Notice:** As MassGen is in active development, please expect upcoming breaking architecture changes as we continue to refine and improve the system.

### Recent Achievements (v0.0.29)

**🎉 Released: October 8, 2025**

#### MCP Planning Mode
- **Strategic Planning**: New `CoordinationConfig` class with `enable_planning_mode` flag for safer MCP tool usage
- **Multi-Backend Support**: Planning mode available for Response API, Chat Completions, and Gemini backends
- **Safer Collaboration**: Agents plan tool usage without execution during coordination phase, only the winning agent executes

#### File Operation Safety
- **Read-Before-Delete Enforcement**: New `FileOperationTracker` class prevents agents from deleting files they haven't read
- **PathPermissionManager Integration**: Enhanced with read/write/delete operation tracking methods

#### Enhanced MCP Tool Filtering
- **Multi-Level Control**: Combined backend-level and per-MCP-server tool filtering
- **Server-Specific Overrides**: MCP-server `allowed_tools` can override backend-level settings

#### New Configuration Files
- **Planning Mode Configs**: `five_agents_discord_mcp_planning_mode.yaml`, `five_agents_filesystem_mcp_planning_mode.yaml`, `five_agents_notion_mcp_planning_mode.yaml`, `five_agents_twitter_mcp_planning_mode.yaml`, `gpt5_mini_case_study_mcp_planning_mode.yaml`
- **MCP Test Configs**: `five_agents_travel_mcp_test.yaml`, `five_agents_weather_mcp_test.yaml`
- **Debug Config**: `skip_coordination_test.yaml`

#### Testing
- **New Test Suites**: `test_mcp_blocking.py` and `test_gemini_planning_mode.py`

### Previous Achievements (v0.0.3 - v0.0.28)

✅ **AG2 Framework Integration (v0.0.28)**: Adapter system for external agent frameworks, AG2 ConversableAgent and AssistantAgent support with async execution, code execution in multiple environments (Local, Docker, Jupyter, YepCode), 4 ready-to-use AG2 configurations

✅ **Multimodal Support - Image Processing (v0.0.27)**: New `stream_chunk` module for multimodal content, image generation and understanding capabilities, file upload and search for document Q&A, Claude Sonnet 4.5 support, enhanced workspace multimodal tools

✅ **File Deletion and Workspace Management (v0.0.26)**: New MCP tools (`delete_file`, `delete_files_batch`, `compare_directories`, `compare_files`) for workspace cleanup and file comparison, consolidated `_workspace_tools_server.py`, enhanced path permission manager

✅ **Protected Paths and File-Based Context Paths (v0.0.26)**: Protect specific files within write-permitted directories, grant access to individual files instead of entire directories

✅ **Multi-Turn Filesystem Support (v0.0.25)**: Multi-turn conversation support with persistent context across turns, automatic `.massgen` directory structure, workspace snapshots and restoration, enhanced path permission system with smart exclusions, and comprehensive backend improvements

✅ **SGLang Backend Integration (v0.0.25)**: Unified vLLM/SGLang backend with auto-detection, support for SGLang-specific parameters like `separate_reasoning`, and dual server support for mixed vLLM and SGLang deployments

✅ **vLLM Backend Support (v0.0.24)**: Complete integration with vLLM for high-performance local model serving, POE provider support, GPT-5-Codex model recognition, backend utility modules refactoring, and comprehensive bug fixes including streaming chunk processing

✅ **Backend Architecture Refactoring (v0.0.23)**: Major code consolidation with new `base_with_mcp.py` class reducing ~1,932 lines across backends, extracted formatter module for better code organization, and improved maintainability through unified MCP integration

✅ **Workspace Copy Tools via MCP (v0.0.22)**: Seamless file copying capabilities between workspaces, configuration organization with hierarchical structure, and enhanced file operations for large-scale collaboration

✅ **Grok MCP Integration (v0.0.21)**: Unified backend architecture with full MCP server support, filesystem capabilities through MCP servers, and enhanced configuration files

✅ **Claude Backend MCP Support (v0.0.20)**: Extended MCP integration to Claude backend, full MCP protocol and filesystem support, robust error handling, and comprehensive documentation

✅ **Comprehensive Coordination Tracking (v0.0.19)**: Complete coordination tracking and visualization system with event-based tracking, interactive coordination table display, and advanced debugging capabilities for multi-agent collaboration patterns

✅ **Comprehensive MCP Integration (v0.0.18)**: Extended MCP to all Chat Completions backends (Cerebras AI, Together AI, Fireworks AI, Groq, Nebius AI Studio, OpenRouter), cross-provider function calling compatibility, 9 new MCP configuration examples

✅ **OpenAI MCP Integration (v0.0.17)**: Extended MCP (Model Context Protocol) support to OpenAI backend with full tool discovery and execution capabilities for GPT models, unified MCP architecture across multiple backends, and enhanced debugging

✅ **Unified Filesystem Support with MCP Integration (v0.0.16)**: Complete `FilesystemManager` class providing unified filesystem access for Gemini and Claude Code backends, with MCP-based operations for file manipulation and cross-agent collaboration

✅ **MCP Integration Framework (v0.0.15)**: Complete MCP implementation for Gemini backend with multi-server support, circuit breaker patterns, and comprehensive security framework

✅ **Enhanced Logging (v0.0.14)**: Improved logging system for better agents' answer debugging, new final answer directory structure, and detailed architecture documentation

✅ **Unified Logging System (v0.0.13)**: Centralized logging infrastructure with debug mode and enhanced terminal display formatting

✅ **Windows Platform Support (v0.0.13)**: Windows platform compatibility with improved path handling and process management

✅ **Enhanced Claude Code Agent Context Sharing (v0.0.12)**: Claude Code agents now share workspace context by maintaining snapshots and temporary workspace in orchestrator's side

✅ **Documentation Improvement (v0.0.12)**: Updated README with current features and improved setup instructions

✅ **Custom System Messages (v0.0.11)**: Enhanced system message configuration and preservation with backend-specific system prompt customization

✅ **Claude Code Backend Enhancements (v0.0.11)**: Improved integration with better system message handling, JSON response parsing, and coordination action descriptions

✅ **Azure OpenAI Support (v0.0.10)**: Integration with Azure OpenAI services including GPT-4.1 and GPT-5-chat models with async streaming

✅ **MCP (Model Context Protocol) Support (v0.0.9)**: Integration with MCP for advanced tool capabilities in Claude Code Agent, including Discord and Twitter integration

✅ **Timeout Management System (v0.0.8)**: Orchestrator-level timeout with graceful fallback and enhanced error messages

✅ **Local Model Support (v0.0.7)**: Complete LM Studio integration for running open-weight models locally with automatic server management

✅ **GPT-5 Series Integration (v0.0.6)**: Support for OpenAI's GPT-5, GPT-5-mini, GPT-5-nano with advanced reasoning parameters

✅ **Claude Code Integration (v0.0.5)**: Native Claude Code backend with streaming capabilities and tool support

✅ **GLM-4.5 Model Support (v0.0.4)**: Integration with ZhipuAI's GLM-4.5 model family

✅ **Foundation Architecture (v0.0.3)**: Complete multi-agent orchestration system with async streaming, builtin tools, and multi-backend support

✅ **Extended Provider Ecosystem**: Support for 15+ providers including Cerebras AI, Together AI, Fireworks AI, Groq, Nebius AI Studio, and OpenRouter

### Key Future Enhancements

-   **Bug Fixes & Backend Improvements:** Fixing image generation path issues and adding Claude multimodal support
-   **Advanced Agent Collaboration:** Exploring improved communication patterns and consensus-building protocols to improve agent synergy
-   **Expanded Model Integration:** Adding support for more frontier models and local inference engines
-   **Improved Performance & Scalability:** Optimizing the streaming and logging mechanisms for better performance and resource management
-   **Enhanced Developer Experience:** Completing tool registration system and web interface for better visualization

We welcome community contributions to achieve these goals.

### v0.0.30 Roadmap

Version 0.0.30 focuses on fixing backend issues and extending multimodal support:

#### Required Features
- **Backend Issues & Organization**: Fix Claude Code backend reliability issues and reorganize configuration structure for better discoverability
- **Multimodal Support Extension**: Enable image processing capabilities in Claude and Chat Completions backends

#### Optional Features
- **Group Chat Integration**: Complete AG2 group chat orchestration integration for multi-agent group conversations
- **Tool Registration Refactoring**: Refactor tool registration architecture for better extensibility and plugin support

Key technical approach:
- **Backend Stability**: Comprehensive error handling, fallback mechanisms, and test coverage for Claude Code
- **Multimodal Extension**: Image input handling for Claude and Chat Completions backends with provider compatibility
- **Configuration Cleanup**: Standardize naming conventions and improve documentation for easier navigation
- **Extensible Architecture**: New tool registration system supporting dynamic discovery and plugin-based extensions

For detailed milestones and technical specifications, see the [full v0.0.30 roadmap](ROADMAP_v0.0.30.md).

---

## 🤝 Contributing

We welcome contributions! Please see our [Contributing Guidelines](CONTRIBUTING.md) for details.

---

## 📄 License

This project is licensed under the Apache License 2.0 - see the [LICENSE](LICENSE) file for details.

---

<div align="center">

**⭐ Star this repo if you find it useful! ⭐**

Made with ❤️ by the MassGen team

</div>

## ⭐ Star History

[![Star History Chart](https://api.star-history.com/svg?repos=Leezekun/MassGen&type=Date)](https://www.star-history.com/#Leezekun/MassGen&Date)<|MERGE_RESOLUTION|>--- conflicted
+++ resolved
@@ -143,15 +143,6 @@
 - **Enhanced MCP Tool Filtering** - Multi-level filtering with backend-level and per-MCP-server control
 - **Gemini Planning Mode Support** - Extended planning mode compatibility to Gemini backend
 
-<<<<<<< HEAD
-**Try v0.0.28 AG2 Integration:**
-```bash
-# Install AG2 support (optional - only needed for AG2 configs)
-uv pip install -e ".[external]"
-
-# Try AG2 integration example
-uv run python -m massgen.cli --config massgen/configs/ag2/ag2_coder_case_study.yaml "Output a summary comparing the differences between AG2 (https://github.com/ag2ai/ag2) and MassGen (https://github.com/Leezekun/MassGen) for LLM agents."
-=======
 **Try v0.0.29 MCP Planning Mode:**
 ```bash
 # Five agents collaborating with planning mode (no execution during coordination)
@@ -163,7 +154,6 @@
 uv run python -m massgen.cli \
   --config massgen/configs/tools/mcp/five_agents_weather_mcp_test.yaml \
   "Compare weather forecasts for New York, London, and Tokyo"
->>>>>>> 9fc66237
 ```
 
 → [See all release examples](massgen/configs/README.md#release-history--examples)
